// SPDX-License-Identifier: Apache-2.0
pragma solidity 0.8.21;

import {MainnetAddresses} from "test/resources/MainnetAddresses.sol";
import {FixedPointMathLib} from "@solmate/utils/FixedPointMathLib.sol";
import {ERC20} from "@solmate/tokens/ERC20.sol";
import {Strings} from "lib/openzeppelin-contracts/contracts/utils/Strings.sol";
import {ERC4626} from "@solmate/tokens/ERC4626.sol";
import "forge-std/Script.sol";

contract BaseMerkleRootGenerator is Script, MainnetAddresses {
    uint256 leafIndex = 0;

    address public _boringVault;
    address public _rawDataDecoderAndSanitizer;
    address public _managerAddress;
    address public _accountantAddress;

    mapping(address => mapping(address => bool)) public tokenToSpenderToApprovalInTree;
    mapping(address => mapping(address => bool)) public oneInchSellTokenToBuyTokenToInTree;

    function updateAddresses(
        address boringVault,
        address rawDataDecoderAndSanitizer,
        address managerAddress,
        address accountantAddress
    ) internal {
        _boringVault = boringVault;
        _rawDataDecoderAndSanitizer = rawDataDecoderAndSanitizer;
        _managerAddress = managerAddress;
        _accountantAddress = accountantAddress;
    }

    function _addLidoLeafs(ManageLeaf[] memory leafs) internal {
        // Approvals
        leafIndex++;
        leafs[leafIndex] = ManageLeaf(
            address(STETH),
            false,
            "approve(address,uint256)",
            new address[](1),
            "Approve WSTETH to spend stETH",
            _rawDataDecoderAndSanitizer
        );
        leafs[leafIndex].argumentAddresses[0] = address(WSTETH);
        leafIndex++;
        leafs[leafIndex] = ManageLeaf(
            address(STETH),
            false,
            "approve(address,uint256)",
            new address[](1),
            "Approve unstETH to spend stETH",
            _rawDataDecoderAndSanitizer
        );
        leafs[leafIndex].argumentAddresses[0] = unstETH;
        // Staking
        leafIndex++;
        leafs[leafIndex] = ManageLeaf(
            address(STETH),
            true,
            "submit(address)",
            new address[](1),
            "Stake ETH for stETH",
            _rawDataDecoderAndSanitizer
        );
        leafs[leafIndex].argumentAddresses[0] = address(0);
        // Unstaking
        leafIndex++;
        leafs[leafIndex] = ManageLeaf(
            unstETH,
            false,
            "requestWithdrawals(uint256[],address)",
            new address[](1),
            "Request withdrawals from stETH",
            _rawDataDecoderAndSanitizer
        );
        leafs[leafIndex].argumentAddresses[0] = _boringVault;
        leafIndex++;
        leafs[leafIndex] = ManageLeaf(
            unstETH,
            false,
            "claimWithdrawal(uint256)",
            new address[](0),
            "Claim stETH withdrawal",
            _rawDataDecoderAndSanitizer
        );
        leafIndex++;
        leafs[leafIndex] = ManageLeaf(
            unstETH,
            false,
            "claimWithdrawals(uint256[],uint256[])",
            new address[](0),
            "Claim stETH withdrawals",
            _rawDataDecoderAndSanitizer
        );
        // Wrapping
        leafIndex++;
        leafs[leafIndex] = ManageLeaf(
            address(WSTETH), false, "wrap(uint256)", new address[](0), "Wrap stETH", _rawDataDecoderAndSanitizer
        );
        leafIndex++;
        leafs[leafIndex] = ManageLeaf(
            address(WSTETH), false, "unwrap(uint256)", new address[](0), "Unwrap wstETH", _rawDataDecoderAndSanitizer
        );
    }

    function _addEtherFiLeafs(ManageLeaf[] memory leafs) internal {
        // Approvals
        leafIndex++;
        leafs[leafIndex] = ManageLeaf(
            address(EETH),
            false,
            "approve(address,uint256)",
            new address[](1),
            "Approve WEETH to spend eETH",
            _rawDataDecoderAndSanitizer
        );
        leafs[leafIndex].argumentAddresses[0] = address(WEETH);
        leafIndex++;
        leafs[leafIndex] = ManageLeaf(
            address(EETH),
            false,
            "approve(address,uint256)",
            new address[](1),
            "Approve EtherFi Liquidity Pool to spend eETH",
            _rawDataDecoderAndSanitizer
        );
        leafs[leafIndex].argumentAddresses[0] = EETH_LIQUIDITY_POOL;
        // Staking
        leafIndex++;
        leafs[leafIndex] = ManageLeaf(
            EETH_LIQUIDITY_POOL, true, "deposit()", new address[](0), "Stake ETH for eETH", _rawDataDecoderAndSanitizer
        );
        // Unstaking
        leafIndex++;
        leafs[leafIndex] = ManageLeaf(
            EETH_LIQUIDITY_POOL,
            false,
            "requestWithdraw(address,uint256)",
            new address[](1),
            "Request withdrawal from eETH",
            _rawDataDecoderAndSanitizer
        );
        leafs[leafIndex].argumentAddresses[0] = _boringVault;
        leafIndex++;
        leafs[leafIndex] = ManageLeaf(
            withdrawalRequestNft,
            false,
            "claimWithdraw(uint256)",
            new address[](0),
            "Claim eETH withdrawal",
            _rawDataDecoderAndSanitizer
        );
        // Wrapping
        leafIndex++;
        leafs[leafIndex] = ManageLeaf(
            address(WEETH), false, "wrap(uint256)", new address[](0), "Wrap eETH", _rawDataDecoderAndSanitizer
        );
        leafIndex++;
        leafs[leafIndex] = ManageLeaf(
            address(WEETH), false, "unwrap(uint256)", new address[](0), "Unwrap weETH", _rawDataDecoderAndSanitizer
        );
    }

    function _addAaveV3Leafs(ManageLeaf[] memory leafs, ERC20[] memory supplyAssets, ERC20[] memory borrowAssets)
        internal
    {
        _addAaveV3ForkLeafs("Aave V3", v3Pool, leafs, supplyAssets, borrowAssets);
    }

    function _addSparkLendLeafs(ManageLeaf[] memory leafs, ERC20[] memory supplyAssets, ERC20[] memory borrowAssets)
        internal
    {
        _addAaveV3ForkLeafs("SparkLend", sparkLendPool, leafs, supplyAssets, borrowAssets);
    }

    function _addNativeLeafs(ManageLeaf[] memory leafs) internal {
        // Wrapping
        leafIndex++;
        leafs[leafIndex] = ManageLeaf(
            address(WETH), true, "deposit()", new address[](0), "Wrap ETH for wETH", _rawDataDecoderAndSanitizer
        );
        leafIndex++;
        leafs[leafIndex] = ManageLeaf(
            address(WETH),
            false,
            "withdraw(uint256)",
            new address[](0),
            "Unwrap wETH for ETH",
            _rawDataDecoderAndSanitizer
        );
    }

    function _addAaveV3ForkLeafs(
        string memory protocolName,
        address protocolAddress,
        ManageLeaf[] memory leafs,
        ERC20[] memory supplyAssets,
        ERC20[] memory borrowAssets
    ) internal {
        // Approvals
        string memory baseApprovalString = string.concat("Approve ", protocolName, " Pool to spend ");
        for (uint256 i; i < supplyAssets.length; ++i) {
            if (!tokenToSpenderToApprovalInTree[address(supplyAssets[i])][protocolAddress]) {
                leafIndex++;
                leafs[leafIndex] = ManageLeaf(
                    address(supplyAssets[i]),
                    false,
                    "approve(address,uint256)",
                    new address[](1),
                    string.concat(baseApprovalString, supplyAssets[i].symbol()),
                    _rawDataDecoderAndSanitizer
                );
                leafs[leafIndex].argumentAddresses[0] = protocolAddress;
                tokenToSpenderToApprovalInTree[address(supplyAssets[i])][protocolAddress] = true;
            }
        }
        for (uint256 i; i < borrowAssets.length; ++i) {
            if (!tokenToSpenderToApprovalInTree[address(borrowAssets[i])][protocolAddress]) {
                leafIndex++;
                leafs[leafIndex] = ManageLeaf(
                    address(borrowAssets[i]),
                    false,
                    "approve(address,uint256)",
                    new address[](1),
                    string.concat(baseApprovalString, borrowAssets[i].symbol()),
                    _rawDataDecoderAndSanitizer
                );
                leafs[leafIndex].argumentAddresses[0] = protocolAddress;
                tokenToSpenderToApprovalInTree[address(borrowAssets[i])][protocolAddress] = true;
            }
        }
        // Lending
        for (uint256 i; i < supplyAssets.length; ++i) {
            leafIndex++;
            leafs[leafIndex] = ManageLeaf(
                protocolAddress,
                false,
                "supply(address,uint256,address,uint16)",
                new address[](2),
                string.concat("Supply ", supplyAssets[i].symbol(), " to ", protocolName),
                _rawDataDecoderAndSanitizer
            );
            leafs[leafIndex].argumentAddresses[0] = address(supplyAssets[i]);
            leafs[leafIndex].argumentAddresses[1] = _boringVault;
        }
        // Withdrawing
        for (uint256 i; i < supplyAssets.length; ++i) {
            leafIndex++;
            leafs[leafIndex] = ManageLeaf(
                protocolAddress,
                false,
                "withdraw(address,uint256,address)",
                new address[](2),
                string.concat("Withdraw ", supplyAssets[i].symbol(), " from ", protocolName),
                _rawDataDecoderAndSanitizer
            );
            leafs[leafIndex].argumentAddresses[0] = address(supplyAssets[i]);
            leafs[leafIndex].argumentAddresses[1] = _boringVault;
        }
        // Borrowing
        for (uint256 i; i < borrowAssets.length; ++i) {
            leafIndex++;
            leafs[leafIndex] = ManageLeaf(
                protocolAddress,
                false,
                "borrow(address,uint256,uint256,uint16,address)",
                new address[](2),
                string.concat("Borrow ", borrowAssets[i].symbol(), " from ", protocolName),
                _rawDataDecoderAndSanitizer
            );
            leafs[leafIndex].argumentAddresses[0] = address(borrowAssets[i]);
            leafs[leafIndex].argumentAddresses[1] = _boringVault;
        }
        // Repaying
        for (uint256 i; i < borrowAssets.length; ++i) {
            leafIndex++;
            leafs[leafIndex] = ManageLeaf(
                protocolAddress,
                false,
                "repay(address,uint256,uint256,address)",
                new address[](2),
                string.concat("Repay ", borrowAssets[i].symbol(), " to ", protocolName),
                _rawDataDecoderAndSanitizer
            );
            leafs[leafIndex].argumentAddresses[0] = address(borrowAssets[i]);
            leafs[leafIndex].argumentAddresses[1] = _boringVault;
        }
        // Misc
        for (uint256 i; i < supplyAssets.length; ++i) {
            leafIndex++;
            leafs[leafIndex] = ManageLeaf(
                protocolAddress,
                false,
                "setUserUseReserveAsCollateral(address,bool)",
                new address[](1),
                string.concat("Toggle ", supplyAssets[i].symbol(), " as collateral in ", protocolName),
                _rawDataDecoderAndSanitizer
            );
            leafs[leafIndex].argumentAddresses[0] = address(supplyAssets[i]);
        }
        leafIndex++;
        leafs[leafIndex] = ManageLeaf(
            protocolAddress,
            false,
            "setUserEMode(uint8)",
            new address[](0),
            string.concat("Set user e-mode in ", protocolName),
            _rawDataDecoderAndSanitizer
        );
    }

    function _addERC4626Leafs(ManageLeaf[] memory leafs, ERC4626 vault) internal {
        ERC20 asset = vault.asset();
        // Approvals
        leafIndex++;
        leafs[leafIndex] = ManageLeaf(
            address(asset),
            false,
            "approve(address,uint256)",
            new address[](1),
            string.concat("Approve ", vault.symbol(), " to spend ", asset.symbol()),
            _rawDataDecoderAndSanitizer
        );
        leafs[leafIndex].argumentAddresses[0] = address(vault);
        // Depositing
        leafIndex++;
        leafs[leafIndex] = ManageLeaf(
            address(vault),
            false,
            "deposit(uint256,address)",
            new address[](1),
            string.concat("Deposit ", asset.symbol(), " for ", vault.symbol()),
            _rawDataDecoderAndSanitizer
        );
        leafs[leafIndex].argumentAddresses[0] = _boringVault;
        // Withdrawing
        leafIndex++;
        leafs[leafIndex] = ManageLeaf(
            address(vault),
            false,
            "withdraw(uint256,address,address)",
            new address[](2),
            string.concat("Withdraw ", asset.symbol(), " from ", vault.symbol()),
            _rawDataDecoderAndSanitizer
        );
        leafs[leafIndex].argumentAddresses[0] = _boringVault;
        leafs[leafIndex].argumentAddresses[1] = _boringVault;
    }

    function _addGearboxLeafs(ManageLeaf[] memory leafs, ERC4626 dieselVault, address dieselStaking) internal {
        _addERC4626Leafs(leafs, dieselVault);
        string memory dieselVaultSymbol = dieselVault.symbol();
        leafIndex++;
        leafs[leafIndex] = ManageLeaf(
            address(dieselVault),
            false,
            "approve(address,uint256)",
            new address[](1),
            string.concat("Approve s", dieselVaultSymbol, " to spend ", dieselVaultSymbol),
            _rawDataDecoderAndSanitizer
        );
        leafs[leafIndex].argumentAddresses[0] = dieselStaking;
        leafIndex++;
        leafs[leafIndex] = ManageLeaf(
            dieselStaking,
            false,
            "deposit(uint256)",
            new address[](0),
            string.concat("Deposit ", dieselVaultSymbol, " for s", dieselVaultSymbol),
            _rawDataDecoderAndSanitizer
        );
        leafIndex++;
        leafs[leafIndex] = ManageLeaf(
            dieselStaking,
            false,
            "withdraw(uint256)",
            new address[](0),
            string.concat("Withdraw ", dieselVaultSymbol, " from s", dieselVaultSymbol),
            _rawDataDecoderAndSanitizer
        );
        leafIndex++;
        leafs[leafIndex] = ManageLeaf(
            dieselStaking,
            false,
            "claim()",
            new address[](0),
            string.concat("Claim rewards from s", dieselVaultSymbol),
            _rawDataDecoderAndSanitizer
        );
    }

    function _addMorphoBlueSupplyLeafs(ManageLeaf[] memory leafs, bytes32 marketId) internal {
        IMB.MarketParams memory marketParams = IMB(morphoBlue).idToMarketParams(marketId);
        ERC20 loanToken = ERC20(marketParams.loanToken);
        ERC20 collateralToken = ERC20(marketParams.collateralToken);
        uint256 leftSideLLTV = marketParams.lltv / 1e16;
        uint256 rightSideLLTV = (marketParams.lltv / 1e14) % 100;
        string memory morphoBlueMarketName = string.concat(
            "MorphoBlue ",
            collateralToken.symbol(),
            "/",
            loanToken.symbol(),
            " ",
            vm.toString(leftSideLLTV),
            ".",
            vm.toString(rightSideLLTV),
            " LLTV market"
        );
        // Add approval leaf if not already added
        if (!tokenToSpenderToApprovalInTree[marketParams.loanToken][morphoBlue]) {
            leafIndex++;
            leafs[leafIndex] = ManageLeaf(
                marketParams.loanToken,
                false,
                "approve(address,uint256)",
                new address[](1),
                string.concat("Approve MorhoBlue to spend ", loanToken.symbol()),
                _rawDataDecoderAndSanitizer
            );
            leafs[leafIndex].argumentAddresses[0] = morphoBlue;
            tokenToSpenderToApprovalInTree[marketParams.loanToken][morphoBlue] = true;
        }
        leafIndex++;
        leafs[leafIndex] = ManageLeaf(
            morphoBlue,
            false,
            "supply((address,address,address,address,uint256),uint256,uint256,address,bytes)",
            new address[](5),
            string.concat("Supply ", loanToken.symbol(), " to ", morphoBlueMarketName),
            _rawDataDecoderAndSanitizer
        );
        leafs[leafIndex].argumentAddresses[0] = marketParams.loanToken;
        leafs[leafIndex].argumentAddresses[1] = marketParams.collateralToken;
        leafs[leafIndex].argumentAddresses[2] = marketParams.oracle;
        leafs[leafIndex].argumentAddresses[3] = marketParams.irm;
        leafs[leafIndex].argumentAddresses[4] = _boringVault;
        leafIndex++;
        leafs[leafIndex] = ManageLeaf(
            morphoBlue,
            false,
            "withdraw((address,address,address,address,uint256),uint256,uint256,address,address)",
            new address[](6),
            string.concat("Withdraw ", loanToken.symbol(), " from ", morphoBlueMarketName),
            _rawDataDecoderAndSanitizer
        );
        leafs[leafIndex].argumentAddresses[0] = marketParams.loanToken;
        leafs[leafIndex].argumentAddresses[1] = marketParams.collateralToken;
        leafs[leafIndex].argumentAddresses[2] = marketParams.oracle;
        leafs[leafIndex].argumentAddresses[3] = marketParams.irm;
        leafs[leafIndex].argumentAddresses[4] = _boringVault;
        leafs[leafIndex].argumentAddresses[5] = _boringVault;
    }

    function _addPendleMarketLeafs(ManageLeaf[] memory leafs, address marketAddress) internal {
        PendleMarket market = PendleMarket(marketAddress);
        (address sy, address pt, address yt) = market.readTokens();
        PendleSy SY = PendleSy(sy);
        address[] memory possibleTokensIn = SY.getTokensIn();
        address[] memory possibleTokensOut = SY.getTokensOut();
        (, ERC20 underlyingAsset,) = SY.assetInfo();
        // Approve router to spend all tokens in, skipping zero addresses.
        for (uint256 i; i < possibleTokensIn.length; ++i) {
            if (possibleTokensIn[i] != address(0) && !tokenToSpenderToApprovalInTree[possibleTokensIn[i]][pendleRouter])
            {
                ERC20 tokenIn = ERC20(possibleTokensIn[i]);
                leafIndex++;
                leafs[leafIndex] = ManageLeaf(
                    possibleTokensIn[i],
                    false,
                    "approve(address,uint256)",
                    new address[](1),
                    string.concat("Approve Pendle router to spend ", tokenIn.symbol()),
                    _rawDataDecoderAndSanitizer
                );
                leafs[leafIndex].argumentAddresses[0] = pendleRouter;
                tokenToSpenderToApprovalInTree[possibleTokensIn[i]][pendleRouter] = true;
            }
        }
        // Approve router to spend LP, SY, PT, YT
        leafIndex++;
        leafs[leafIndex] = ManageLeaf(
            marketAddress,
            false,
            "approve(address,uint256)",
            new address[](1),
            string.concat("Approve Pendle router to spend LP-", underlyingAsset.symbol()),
            _rawDataDecoderAndSanitizer
        );
        leafs[leafIndex].argumentAddresses[0] = pendleRouter;
        leafIndex++;
        leafs[leafIndex] = ManageLeaf(
            sy,
            false,
            "approve(address,uint256)",
            new address[](1),
            string.concat("Approve Pendle router to spend ", ERC20(sy).symbol()),
            _rawDataDecoderAndSanitizer
        );
        leafs[leafIndex].argumentAddresses[0] = pendleRouter;
        leafIndex++;
        leafs[leafIndex] = ManageLeaf(
            pt,
            false,
            "approve(address,uint256)",
            new address[](1),
            string.concat("Approve Pendle router to spend ", ERC20(pt).symbol()),
            _rawDataDecoderAndSanitizer
        );
        leafs[leafIndex].argumentAddresses[0] = pendleRouter;
        leafIndex++;
        leafs[leafIndex] = ManageLeaf(
            yt,
            false,
            "approve(address,uint256)",
            new address[](1),
            string.concat("Approve Pendle router to spend ", ERC20(yt).symbol()),
            _rawDataDecoderAndSanitizer
        );
        leafs[leafIndex].argumentAddresses[0] = pendleRouter;
        // Mint SY using input token.
        for (uint256 i; i < possibleTokensIn.length; ++i) {
            if (possibleTokensIn[i] != address(0)) {
                leafIndex++;
                leafs[leafIndex] = ManageLeaf(
                    pendleRouter,
                    false,
                    "mintSyFromToken(address,address,uint256,(address,uint256,address,address,(uint8,address,bytes,bool)))",
                    new address[](6),
                    string.concat("Mint ", ERC20(sy).symbol(), " using ", ERC20(possibleTokensIn[i]).symbol()),
                    _rawDataDecoderAndSanitizer
                );
                leafs[leafIndex].argumentAddresses[0] = _boringVault;
                leafs[leafIndex].argumentAddresses[1] = sy;
                leafs[leafIndex].argumentAddresses[2] = possibleTokensIn[i];
                leafs[leafIndex].argumentAddresses[3] = possibleTokensIn[i];
                leafs[leafIndex].argumentAddresses[4] = address(0);
                leafs[leafIndex].argumentAddresses[5] = address(0);
            }
        }
        // Mint PT and YT using SY.
        leafIndex++;
        leafs[leafIndex] = ManageLeaf(
            pendleRouter,
            false,
            "mintPyFromSy(address,address,uint256,uint256)",
            new address[](2),
            string.concat("Mint ", ERC20(pt).symbol(), " and ", ERC20(yt).symbol(), " from ", ERC20(sy).symbol()),
            _rawDataDecoderAndSanitizer
        );
        leafs[leafIndex].argumentAddresses[0] = _boringVault;
        leafs[leafIndex].argumentAddresses[1] = yt;
        // Swap between PT and YT.
        leafIndex++;
        leafs[leafIndex] = ManageLeaf(
            pendleRouter,
            false,
            "swapExactYtForPt(address,address,uint256,uint256,(uint256,uint256,uint256,uint256,uint256))",
            new address[](2),
            string.concat("Swap ", ERC20(yt).symbol(), " for ", ERC20(pt).symbol()),
            _rawDataDecoderAndSanitizer
        );
        leafs[leafIndex].argumentAddresses[0] = _boringVault;
        leafs[leafIndex].argumentAddresses[1] = marketAddress;
        leafIndex++;
        leafs[leafIndex] = ManageLeaf(
            pendleRouter,
            false,
            "swapExactPtForYt(address,address,uint256,uint256,(uint256,uint256,uint256,uint256,uint256))",
            new address[](2),
            string.concat("Swap ", ERC20(pt).symbol(), " for ", ERC20(yt).symbol()),
            _rawDataDecoderAndSanitizer
        );
        leafs[leafIndex].argumentAddresses[0] = _boringVault;
        leafs[leafIndex].argumentAddresses[1] = marketAddress;
        // Manage Liquidity.
        leafIndex++;
        leafs[leafIndex] = ManageLeaf(
            pendleRouter,
            false,
            "addLiquidityDualSyAndPt(address,address,uint256,uint256,uint256)",
            new address[](2),
            string.concat(
                "Mint LP-", underlyingAsset.symbol(), " using ", ERC20(sy).symbol(), " and ", ERC20(pt).symbol()
            ),
            _rawDataDecoderAndSanitizer
        );
        leafs[leafIndex].argumentAddresses[0] = _boringVault;
        leafs[leafIndex].argumentAddresses[1] = marketAddress;
        leafIndex++;
        leafs[leafIndex] = ManageLeaf(
            pendleRouter,
            false,
            "removeLiquidityDualSyAndPt(address,address,uint256,uint256,uint256)",
            new address[](2),
            string.concat(
                "Burn LP-", underlyingAsset.symbol(), " for ", ERC20(sy).symbol(), " and ", ERC20(pt).symbol()
            ),
            _rawDataDecoderAndSanitizer
        );
        leafs[leafIndex].argumentAddresses[0] = _boringVault;
        leafs[leafIndex].argumentAddresses[1] = marketAddress;
        // Burn PT and YT for SY.
        leafIndex++;
        leafs[leafIndex] = ManageLeaf(
            pendleRouter,
            false,
            "redeemPyToSy(address,address,uint256,uint256)",
            new address[](2),
            string.concat("Burn ", ERC20(pt).symbol(), " and ", ERC20(yt).symbol(), " for ", ERC20(sy).symbol()),
            _rawDataDecoderAndSanitizer
        );
        leafs[leafIndex].argumentAddresses[0] = _boringVault;
        leafs[leafIndex].argumentAddresses[1] = yt;
        // Redeem SY for output token.
        for (uint256 i; i < possibleTokensOut.length; ++i) {
            if (possibleTokensOut[i] != address(0)) {
                leafIndex++;
                leafs[leafIndex] = ManageLeaf(
                    pendleRouter,
                    false,
                    "redeemSyToToken(address,address,uint256,(address,uint256,address,address,(uint8,address,bytes,bool)))",
                    new address[](6),
                    string.concat("Burn ", ERC20(sy).symbol(), " for ", ERC20(possibleTokensOut[i]).symbol()),
                    _rawDataDecoderAndSanitizer
                );
                leafs[leafIndex].argumentAddresses[0] = address(_boringVault);
                leafs[leafIndex].argumentAddresses[1] = sy;
                leafs[leafIndex].argumentAddresses[2] = possibleTokensOut[i];
                leafs[leafIndex].argumentAddresses[3] = possibleTokensOut[i];
                leafs[leafIndex].argumentAddresses[4] = address(0);
                leafs[leafIndex].argumentAddresses[5] = address(0);
            }
        }
        // Harvest rewards.
        leafIndex++;
        leafs[leafIndex] = ManageLeaf(
            pendleRouter,
            false,
            "redeemDueInterestAndRewards(address,address[],address[],address[])",
            new address[](4),
            string.concat("Redeem due interest and rewards for ", underlyingAsset.symbol(), " Pendle"),
            _rawDataDecoderAndSanitizer
        );
        leafs[leafIndex].argumentAddresses[0] = _boringVault;
        leafs[leafIndex].argumentAddresses[1] = sy;
        leafs[leafIndex].argumentAddresses[2] = yt;
        leafs[leafIndex].argumentAddresses[3] = marketAddress;

        // Swap between SY and PT
        leafIndex++;
        leafs[leafIndex] = ManageLeaf(
            pendleRouter,
            false,
            "swapExactSyForPt(address,address,uint256,uint256,(uint256,uint256,uint256,uint256,uint256),(address,uint256,((uint256,uint256,uint256,uint8,address,address,address,address,uint256,uint256,uint256,bytes),bytes,uint256)[],((uint256,uint256,uint256,uint8,address,address,address,address,uint256,uint256,uint256,bytes),bytes,uint256)[],bytes))",
            new address[](2),
            string.concat("Swap ", ERC20(sy).symbol(), " for ", ERC20(pt).symbol()),
            _rawDataDecoderAndSanitizer
        );
        leafs[leafIndex].argumentAddresses[0] = _boringVault;
        leafs[leafIndex].argumentAddresses[1] = marketAddress;
        leafIndex++;
        leafs[leafIndex] = ManageLeaf(
            pendleRouter,
            false,
            "swapExactPtForSy(address,address,uint256,uint256,(address,uint256,((uint256,uint256,uint256,uint8,address,address,address,address,uint256,uint256,uint256,bytes),bytes,uint256)[],((uint256,uint256,uint256,uint8,address,address,address,address,uint256,uint256,uint256,bytes),bytes,uint256)[],bytes))",
            new address[](2),
            string.concat("Swap ", ERC20(pt).symbol(), " for ", ERC20(sy).symbol()),
            _rawDataDecoderAndSanitizer
        );
        leafs[leafIndex].argumentAddresses[0] = _boringVault;
        leafs[leafIndex].argumentAddresses[1] = marketAddress;
    }

    function _addUniswapV3Leafs(ManageLeaf[] memory leafs, address[] memory token0, address[] memory token1) internal {
        require(token0.length == token1.length, "Token arrays must be of equal length");
        for (uint256 i; i < token0.length; ++i) {
            (token0[i], token1[i]) = token0[i] < token1[i] ? (token0[i], token1[i]) : (token1[i], token0[i]);
            // Approvals
            if (!tokenToSpenderToApprovalInTree[token0[i]][uniswapV3NonFungiblePositionManager]) {
                leafIndex++;
                leafs[leafIndex] = ManageLeaf(
                    token0[i],
                    false,
                    "approve(address,uint256)",
                    new address[](1),
                    string.concat("Approve UniswapV3 NonFungible Position Manager to spend ", ERC20(token0[i]).symbol()),
                    _rawDataDecoderAndSanitizer
                );
                leafs[leafIndex].argumentAddresses[0] = uniswapV3NonFungiblePositionManager;
                tokenToSpenderToApprovalInTree[token0[i]][uniswapV3NonFungiblePositionManager] = true;
            }
            if (!tokenToSpenderToApprovalInTree[token1[i]][uniswapV3NonFungiblePositionManager]) {
                leafIndex++;
                leafs[leafIndex] = ManageLeaf(
                    token1[i],
                    false,
                    "approve(address,uint256)",
                    new address[](1),
                    string.concat("Approve UniswapV3 NonFungible Position Manager to spend ", ERC20(token1[i]).symbol()),
                    _rawDataDecoderAndSanitizer
                );
                leafs[leafIndex].argumentAddresses[0] = uniswapV3NonFungiblePositionManager;
                tokenToSpenderToApprovalInTree[token1[i]][uniswapV3NonFungiblePositionManager] = true;
            }

            if (!tokenToSpenderToApprovalInTree[token0[i]][uniV3Router]) {
                leafIndex++;
                leafs[leafIndex] = ManageLeaf(
                    token0[i],
                    false,
                    "approve(address,uint256)",
                    new address[](1),
                    string.concat("Approve UniswapV3 Router to spend ", ERC20(token0[i]).symbol()),
                    _rawDataDecoderAndSanitizer
                );
                leafs[leafIndex].argumentAddresses[0] = uniV3Router;
                tokenToSpenderToApprovalInTree[token0[i]][uniV3Router] = true;
            }
            if (!tokenToSpenderToApprovalInTree[token1[i]][uniV3Router]) {
                leafIndex++;
                leafs[leafIndex] = ManageLeaf(
                    token1[i],
                    false,
                    "approve(address,uint256)",
                    new address[](1),
                    string.concat("Approve UniswapV3 Router to spend ", ERC20(token1[i]).symbol()),
                    _rawDataDecoderAndSanitizer
                );
                leafs[leafIndex].argumentAddresses[0] = uniV3Router;
                tokenToSpenderToApprovalInTree[token1[i]][uniV3Router] = true;
            }

            // Minting
            leafIndex++;
            leafs[leafIndex] = ManageLeaf(
                uniswapV3NonFungiblePositionManager,
                false,
                "mint((address,address,uint24,int24,int24,uint256,uint256,uint256,uint256,address,uint256))",
                new address[](3),
                string.concat("Mint UniswapV3 ", ERC20(token0[i]).symbol(), " ", ERC20(token1[i]).symbol(), " position"),
                _rawDataDecoderAndSanitizer
            );
            leafs[leafIndex].argumentAddresses[0] = token0[i];
            leafs[leafIndex].argumentAddresses[1] = token1[i];
            leafs[leafIndex].argumentAddresses[2] = _boringVault;
            // Increase liquidity
            leafIndex++;
            leafs[leafIndex] = ManageLeaf(
                uniswapV3NonFungiblePositionManager,
                false,
                "increaseLiquidity((uint256,uint256,uint256,uint256,uint256,uint256))",
                new address[](3),
                string.concat(
                    "Add liquidity to UniswapV3 ",
                    ERC20(token0[i]).symbol(),
                    " ",
                    ERC20(token1[i]).symbol(),
                    " position"
                ),
                _rawDataDecoderAndSanitizer
            );
            leafs[leafIndex].argumentAddresses[0] = address(0);
            leafs[leafIndex].argumentAddresses[1] = token0[i];
            leafs[leafIndex].argumentAddresses[2] = token1[i];

            // Swapping to move tick in pool.
            leafIndex++;
            leafs[leafIndex] = ManageLeaf(
                uniV3Router,
                false,
                "exactInput((bytes,address,uint256,uint256,uint256))",
                new address[](3),
                string.concat(
                    "Swap ", ERC20(token0[i]).symbol(), " for ", ERC20(token1[i]).symbol(), " using UniswapV3 router"
                ),
                _rawDataDecoderAndSanitizer
            );
            leafs[leafIndex].argumentAddresses[0] = token0[i];
            leafs[leafIndex].argumentAddresses[1] = token1[i];
            leafs[leafIndex].argumentAddresses[2] = address(_boringVault);
            leafIndex++;
            leafs[leafIndex] = ManageLeaf(
                uniV3Router,
                false,
                "exactInput((bytes,address,uint256,uint256,uint256))",
                new address[](3),
                string.concat(
                    "Swap ", ERC20(token1[i]).symbol(), " for ", ERC20(token0[i]).symbol(), " using UniswapV3 router"
                ),
                _rawDataDecoderAndSanitizer
            );
            leafs[leafIndex].argumentAddresses[0] = token1[i];
            leafs[leafIndex].argumentAddresses[1] = token0[i];
            leafs[leafIndex].argumentAddresses[2] = address(_boringVault);
        }
        // Decrease liquidity
        leafIndex++;
        leafs[leafIndex] = ManageLeaf(
            uniswapV3NonFungiblePositionManager,
            false,
            "decreaseLiquidity((uint256,uint128,uint256,uint256,uint256))",
            new address[](0),
            "Remove liquidity from UniswapV3 position",
            _rawDataDecoderAndSanitizer
        );
        leafIndex++;
        leafs[leafIndex] = ManageLeaf(
            uniswapV3NonFungiblePositionManager,
            false,
            "collect((uint256,address,uint128,uint128))",
            new address[](1),
            "Collect fees from UniswapV3 position",
            _rawDataDecoderAndSanitizer
        );
        leafs[leafIndex].argumentAddresses[0] = _boringVault;

        // burn
        leafIndex++;
        leafs[leafIndex] = ManageLeaf(
            uniswapV3NonFungiblePositionManager,
            false,
            "burn(uint256)",
            new address[](0),
            "Burn UniswapV3 position",
            _rawDataDecoderAndSanitizer
        );
    }

    function _addPancakeSwapV3Leafs(ManageLeaf[] memory leafs, address[] memory token0, address[] memory token1)
        internal
    {
        require(token0.length == token1.length, "Token arrays must be of equal length");
        for (uint256 i; i < token0.length; ++i) {
            (token0[i], token1[i]) = token0[i] < token1[i] ? (token0[i], token1[i]) : (token1[i], token0[i]);
            // Approvals
            if (!tokenToSpenderToApprovalInTree[token0[i]][pancakeSwapV3NonFungiblePositionManager]) {
                leafIndex++;
                leafs[leafIndex] = ManageLeaf(
                    token0[i],
                    false,
                    "approve(address,uint256)",
                    new address[](1),
                    string.concat(
                        "Approve PancakeSwapV3 NonFungible Position Manager to spend ", ERC20(token0[i]).symbol()
                    ),
                    _rawDataDecoderAndSanitizer
                );
                leafs[leafIndex].argumentAddresses[0] = pancakeSwapV3NonFungiblePositionManager;
                tokenToSpenderToApprovalInTree[token0[i]][pancakeSwapV3NonFungiblePositionManager] = true;
            }
            if (!tokenToSpenderToApprovalInTree[token1[i]][pancakeSwapV3NonFungiblePositionManager]) {
                leafIndex++;
                leafs[leafIndex] = ManageLeaf(
                    token1[i],
                    false,
                    "approve(address,uint256)",
                    new address[](1),
                    string.concat(
                        "Approve PancakeSwapV3 NonFungible Position Manager to spend ", ERC20(token1[i]).symbol()
                    ),
                    _rawDataDecoderAndSanitizer
                );
                leafs[leafIndex].argumentAddresses[0] = pancakeSwapV3NonFungiblePositionManager;
                tokenToSpenderToApprovalInTree[token1[i]][pancakeSwapV3NonFungiblePositionManager] = true;
            }
            if (!tokenToSpenderToApprovalInTree[token0[i]][pancakeSwapV3MasterChefV3]) {
                leafIndex++;
                leafs[leafIndex] = ManageLeaf(
                    token0[i],
                    false,
                    "approve(address,uint256)",
                    new address[](1),
                    string.concat(
                        "Approve PancakeSwapV3 NonFungible Position Manager to spend ", ERC20(token0[i]).symbol()
                    ),
                    _rawDataDecoderAndSanitizer
                );
                leafs[leafIndex].argumentAddresses[0] = pancakeSwapV3MasterChefV3;
                tokenToSpenderToApprovalInTree[token0[i]][pancakeSwapV3MasterChefV3] = true;
            }
            if (!tokenToSpenderToApprovalInTree[token1[i]][pancakeSwapV3MasterChefV3]) {
                leafIndex++;
                leafs[leafIndex] = ManageLeaf(
                    token1[i],
                    false,
                    "approve(address,uint256)",
                    new address[](1),
                    string.concat(
                        "Approve PancakeSwapV3 NonFungible Position Manager to spend ", ERC20(token1[i]).symbol()
                    ),
                    _rawDataDecoderAndSanitizer
                );
                leafs[leafIndex].argumentAddresses[0] = pancakeSwapV3MasterChefV3;
                tokenToSpenderToApprovalInTree[token1[i]][pancakeSwapV3MasterChefV3] = true;
            }

            if (!tokenToSpenderToApprovalInTree[token0[i]][pancakeSwapV3Router]) {
                leafIndex++;
                leafs[leafIndex] = ManageLeaf(
                    token0[i],
                    false,
                    "approve(address,uint256)",
                    new address[](1),
                    string.concat("Approve PancakeSwapV3 Router to spend ", ERC20(token0[i]).symbol()),
                    _rawDataDecoderAndSanitizer
                );
                leafs[leafIndex].argumentAddresses[0] = pancakeSwapV3Router;
                tokenToSpenderToApprovalInTree[token0[i]][pancakeSwapV3Router] = true;
            }
            if (!tokenToSpenderToApprovalInTree[token1[i]][pancakeSwapV3Router]) {
                leafIndex++;
                leafs[leafIndex] = ManageLeaf(
                    token1[i],
                    false,
                    "approve(address,uint256)",
                    new address[](1),
                    string.concat("Approve PancakeSwapV3 Router to spend ", ERC20(token1[i]).symbol()),
                    _rawDataDecoderAndSanitizer
                );
                leafs[leafIndex].argumentAddresses[0] = pancakeSwapV3Router;
                tokenToSpenderToApprovalInTree[token1[i]][pancakeSwapV3Router] = true;
            }

            // Minting
            leafIndex++;
            leafs[leafIndex] = ManageLeaf(
                pancakeSwapV3NonFungiblePositionManager,
                false,
                "mint((address,address,uint24,int24,int24,uint256,uint256,uint256,uint256,address,uint256))",
                new address[](3),
                string.concat(
                    "Mint PancakeSwapV3 ", ERC20(token0[i]).symbol(), " ", ERC20(token1[i]).symbol(), " position"
                ),
                _rawDataDecoderAndSanitizer
            );
            leafs[leafIndex].argumentAddresses[0] = token0[i];
            leafs[leafIndex].argumentAddresses[1] = token1[i];
            leafs[leafIndex].argumentAddresses[2] = _boringVault;
            // Increase liquidity
            leafIndex++;
            leafs[leafIndex] = ManageLeaf(
                pancakeSwapV3NonFungiblePositionManager,
                false,
                "increaseLiquidity((uint256,uint256,uint256,uint256,uint256,uint256))",
                new address[](3),
                string.concat(
                    "Add liquidity to PancakeSwapV3 ",
                    ERC20(token0[i]).symbol(),
                    " ",
                    ERC20(token1[i]).symbol(),
                    " position"
                ),
                _rawDataDecoderAndSanitizer
            );
            leafs[leafIndex].argumentAddresses[0] = address(0);
            leafs[leafIndex].argumentAddresses[1] = token0[i];
            leafs[leafIndex].argumentAddresses[2] = token1[i];
            leafIndex++;
            leafs[leafIndex] = ManageLeaf(
                pancakeSwapV3MasterChefV3,
                false,
                "increaseLiquidity((uint256,uint256,uint256,uint256,uint256,uint256))",
                new address[](3),
                string.concat(
                    "Add liquidity to PancakeSwapV3 ",
                    ERC20(token0[i]).symbol(),
                    " ",
                    ERC20(token1[i]).symbol(),
                    " staked position"
                ),
                _rawDataDecoderAndSanitizer
            );
            leafs[leafIndex].argumentAddresses[0] = address(0);
            leafs[leafIndex].argumentAddresses[1] = token0[i];
            leafs[leafIndex].argumentAddresses[2] = token1[i];

            // Swapping to move tick in pool.
            leafIndex++;
            leafs[leafIndex] = ManageLeaf(
                pancakeSwapV3Router,
                false,
                "exactInput((bytes,address,uint256,uint256))",
                new address[](3),
                string.concat(
                    "Swap ",
                    ERC20(token0[i]).symbol(),
                    " for ",
                    ERC20(token1[i]).symbol(),
                    " using PancakeSwapV3 router"
                ),
                _rawDataDecoderAndSanitizer
            );
            leafs[leafIndex].argumentAddresses[0] = token0[i];
            leafs[leafIndex].argumentAddresses[1] = token1[i];
            leafs[leafIndex].argumentAddresses[2] = address(_boringVault);
            leafIndex++;
            leafs[leafIndex] = ManageLeaf(
                pancakeSwapV3Router,
                false,
                "exactInput((bytes,address,uint256,uint256))",
                new address[](3),
                string.concat(
                    "Swap ",
                    ERC20(token1[i]).symbol(),
                    " for ",
                    ERC20(token0[i]).symbol(),
                    " using PancakeSwapV3 router"
                ),
                _rawDataDecoderAndSanitizer
            );
            leafs[leafIndex].argumentAddresses[0] = token1[i];
            leafs[leafIndex].argumentAddresses[1] = token0[i];
            leafs[leafIndex].argumentAddresses[2] = address(_boringVault);
        }
        // Decrease liquidity
        leafIndex++;
        leafs[leafIndex] = ManageLeaf(
            pancakeSwapV3NonFungiblePositionManager,
            false,
            "decreaseLiquidity((uint256,uint128,uint256,uint256,uint256))",
            new address[](0),
            "Remove liquidity from PancakeSwapV3 position",
            _rawDataDecoderAndSanitizer
        );
        leafIndex++;
        leafs[leafIndex] = ManageLeaf(
            pancakeSwapV3MasterChefV3,
            false,
            "decreaseLiquidity((uint256,uint128,uint256,uint256,uint256))",
            new address[](0),
            "Remove liquidity from PancakeSwapV3 staked position",
            _rawDataDecoderAndSanitizer
        );
        leafIndex++;
        leafs[leafIndex] = ManageLeaf(
            pancakeSwapV3NonFungiblePositionManager,
            false,
            "collect((uint256,address,uint128,uint128))",
            new address[](1),
            "Collect fees from PancakeSwapV3 position",
            _rawDataDecoderAndSanitizer
        );
        leafs[leafIndex].argumentAddresses[0] = _boringVault;
        leafIndex++;
        leafs[leafIndex] = ManageLeaf(
            pancakeSwapV3MasterChefV3,
            false,
            "collect((uint256,address,uint128,uint128))",
            new address[](1),
            "Collect fees from PancakeSwapV3 staked position",
            _rawDataDecoderAndSanitizer
        );
        leafs[leafIndex].argumentAddresses[0] = _boringVault;

        // burn
        leafIndex++;
        leafs[leafIndex] = ManageLeaf(
            pancakeSwapV3NonFungiblePositionManager,
            false,
            "burn(uint256)",
            new address[](0),
            "Burn PancakeSwapV3 position",
            _rawDataDecoderAndSanitizer
        );

        // Staking
        leafIndex++;
        leafs[leafIndex] = ManageLeaf(
            pancakeSwapV3NonFungiblePositionManager,
            false,
            "safeTransferFrom(address,address,uint256)",
            new address[](2),
            "Stake PancakeSwapV3 position",
            _rawDataDecoderAndSanitizer
        );
        leafs[leafIndex].argumentAddresses[0] = _boringVault;
        leafs[leafIndex].argumentAddresses[1] = pancakeSwapV3MasterChefV3;

        // Staking harvest.
        leafIndex++;
        leafs[leafIndex] = ManageLeaf(
            pancakeSwapV3MasterChefV3,
            false,
            "harvest(uint256,address)",
            new address[](1),
            "Harvest rewards from PancakeSwapV3 staked postiion",
            _rawDataDecoderAndSanitizer
        );
        leafs[leafIndex].argumentAddresses[0] = _boringVault;

        // Unstaking
        leafs[leafIndex] = ManageLeaf(
            pancakeSwapV3MasterChefV3,
            false,
            "withdraw(uint256,address)",
            new address[](1),
            "Unstake PancakeSwapV3 position",
            _rawDataDecoderAndSanitizer
        );
        leafs[leafIndex].argumentAddresses[0] = _boringVault;
    }

    function _addLeafsForFeeClaiming(ManageLeaf[] memory leafs, ERC20[] memory feeAssets) internal {
        // Approvals.
        for (uint256 i; i < feeAssets.length; ++i) {
            if (!tokenToSpenderToApprovalInTree[address(feeAssets[i])][_accountantAddress]) {
                leafIndex++;
                leafs[leafIndex] = ManageLeaf(
                    address(feeAssets[i]),
                    false,
                    "approve(address,uint256)",
                    new address[](1),
                    string.concat("Approve Accountant to spend ", feeAssets[i].symbol()),
                    _rawDataDecoderAndSanitizer
                );
                leafs[leafIndex].argumentAddresses[0] = _accountantAddress;
                tokenToSpenderToApprovalInTree[address(feeAssets[i])][_accountantAddress] = true;
            }
        }
        // Claiming fees.
        for (uint256 i; i < feeAssets.length; ++i) {
            leafIndex++;
            leafs[leafIndex] = ManageLeaf(
                _accountantAddress,
                false,
                "claimFees(address)",
                new address[](1),
                string.concat("Claim fees in ", feeAssets[i].symbol()),
                _rawDataDecoderAndSanitizer
            );
            leafs[leafIndex].argumentAddresses[0] = address(feeAssets[i]);
        }
    }

    enum SwapKind {
        BuyAndSell,
        Sell
    }

    function _addLeafsFor1InchGeneralSwapping(
        ManageLeaf[] memory leafs,
        address[] memory assets,
        SwapKind[] memory kind
    ) internal {
        require(assets.length == kind.length, "Arrays must be of equal length");
        for (uint256 i; i < assets.length; ++i) {
            // Add approval leaf if not already added
            if (!tokenToSpenderToApprovalInTree[assets[i]][aggregationRouterV5]) {
                leafIndex++;
                leafs[leafIndex] = ManageLeaf(
                    assets[i],
                    false,
                    "approve(address,uint256)",
                    new address[](1),
                    string.concat("Approve 1Inch router to spend ", ERC20(assets[i]).symbol()),
                    _rawDataDecoderAndSanitizer
                );
                leafs[leafIndex].argumentAddresses[0] = aggregationRouterV5;
                tokenToSpenderToApprovalInTree[assets[i]][aggregationRouterV5] = true;
            }
            // Iterate through the list again.
            for (uint256 j; j < assets.length; ++j) {
                // Skip if we are on the same index
                if (i == j) {
                    continue;
                }
                if (!oneInchSellTokenToBuyTokenToInTree[assets[i]][assets[j]] && kind[j] != SwapKind.Sell) {
                    // Add sell swap.
                    leafIndex++;
                    leafs[leafIndex] = ManageLeaf(
                        aggregationRouterV5,
                        false,
                        "swap(address,(address,address,address,address,uint256,uint256,uint256),bytes,bytes)",
                        new address[](5),
                        string.concat(
                            "Swap ",
                            ERC20(assets[i]).symbol(),
                            " for ",
                            ERC20(assets[j]).symbol(),
                            " using 1inch router"
                        ),
                        _rawDataDecoderAndSanitizer
                    );
                    leafs[leafIndex].argumentAddresses[0] = oneInchExecutor;
                    leafs[leafIndex].argumentAddresses[1] = assets[i];
                    leafs[leafIndex].argumentAddresses[2] = assets[j];
                    leafs[leafIndex].argumentAddresses[3] = oneInchExecutor;
                    leafs[leafIndex].argumentAddresses[4] = _boringVault;
                    oneInchSellTokenToBuyTokenToInTree[assets[i]][assets[j]] = true;
                }

                if (kind[i] == SwapKind.BuyAndSell && !oneInchSellTokenToBuyTokenToInTree[assets[j]][assets[i]]) {
                    // Add buy swap.
                    leafIndex++;
                    leafs[leafIndex] = ManageLeaf(
                        aggregationRouterV5,
                        false,
                        "swap(address,(address,address,address,address,uint256,uint256,uint256),bytes,bytes)",
                        new address[](5),
                        string.concat(
                            "Swap ",
                            ERC20(assets[j]).symbol(),
                            " for ",
                            ERC20(assets[i]).symbol(),
                            " using 1inch router"
                        ),
                        _rawDataDecoderAndSanitizer
                    );
                    leafs[leafIndex].argumentAddresses[0] = oneInchExecutor;
                    leafs[leafIndex].argumentAddresses[1] = assets[j];
                    leafs[leafIndex].argumentAddresses[2] = assets[i];
                    leafs[leafIndex].argumentAddresses[3] = oneInchExecutor;
                    leafs[leafIndex].argumentAddresses[4] = _boringVault;
                    oneInchSellTokenToBuyTokenToInTree[assets[j]][assets[i]] = true;
                }
            }
        }
    }

    function _addLeafsFor1InchUniswapV3Swapping(ManageLeaf[] memory leafs, address pool) internal {
        UniswapV3Pool uniswapV3Pool = UniswapV3Pool(pool);
        address token0 = uniswapV3Pool.token0();
        address token1 = uniswapV3Pool.token1();
        // Add approval leaf if not already added
        if (!tokenToSpenderToApprovalInTree[token0][aggregationRouterV5]) {
            leafIndex++;
            leafs[leafIndex] = ManageLeaf(
                token0,
                false,
                "approve(address,uint256)",
                new address[](1),
                string.concat("Approve 1Inch router to spend ", ERC20(token0).symbol()),
                _rawDataDecoderAndSanitizer
            );
            leafs[leafIndex].argumentAddresses[0] = aggregationRouterV5;
            tokenToSpenderToApprovalInTree[token0][aggregationRouterV5] = true;
        }
        if (!tokenToSpenderToApprovalInTree[token1][aggregationRouterV5]) {
            leafIndex++;
            leafs[leafIndex] = ManageLeaf(
                token1,
                false,
                "approve(address,uint256)",
                new address[](1),
                string.concat("Approve 1Inch router to spend ", ERC20(token1).symbol()),
                _rawDataDecoderAndSanitizer
            );
            leafs[leafIndex].argumentAddresses[0] = aggregationRouterV5;
            tokenToSpenderToApprovalInTree[token1][aggregationRouterV5] = true;
        }
        uint256 feeInBps = uniswapV3Pool.fee() / 100;
        leafIndex++;
        leafs[leafIndex] = ManageLeaf(
            aggregationRouterV5,
            false,
            "uniswapV3Swap(uint256,uint256,uint256[])",
            new address[](1),
            string.concat(
                "Swap between ",
                ERC20(token0).symbol(),
                " and ",
                ERC20(token1).symbol(),
                " with ",
                vm.toString(feeInBps),
                " bps fee on UniswapV3 using 1inch router"
            ),
            _rawDataDecoderAndSanitizer
        );
        leafs[leafIndex].argumentAddresses[0] = pool;
    }

    function _addLeafsForCurveSwapping(ManageLeaf[] memory leafs, address curvePool) internal {
        CurvePool pool = CurvePool(curvePool);
        ERC20 coins0 = ERC20(pool.coins(0));
        ERC20 coins1 = ERC20(pool.coins(1));
        // Approvals.
        leafIndex++;
        leafs[leafIndex] = ManageLeaf(
            address(coins0),
            false,
            "approve(address,uint256)",
            new address[](1),
            string.concat("Approve Curve ", coins0.symbol(), "/", coins1.symbol(), " pool to spend ", coins0.symbol()),
            _rawDataDecoderAndSanitizer
        );
        leafs[leafIndex].argumentAddresses[0] = curvePool;
        leafIndex++;
        leafs[leafIndex] = ManageLeaf(
            address(coins1),
            false,
            "approve(address,uint256)",
            new address[](1),
            string.concat("Approve Curve ", coins0.symbol(), "/", coins1.symbol(), " pool to spend ", coins1.symbol()),
            _rawDataDecoderAndSanitizer
        );
        leafs[leafIndex].argumentAddresses[0] = curvePool;
        // Swapping.
        leafIndex++;
        leafs[leafIndex] = ManageLeaf(
            curvePool,
            false,
            "exchange(int128,int128,uint256,uint256)",
            new address[](0),
            string.concat("Swap using Curve ", coins0.symbol(), "/", coins1.symbol(), " pool"),
            _rawDataDecoderAndSanitizer
        );
    }

    function _addLeafsForEigenLayerLST(
        ManageLeaf[] memory leafs,
        address lst,
        address strategy,
        address _strategyManager,
        address _delegationManager
    ) internal {
        // Approvals.
        leafIndex++;
        leafs[leafIndex] = ManageLeaf(
            lst,
            false,
            "approve(address,uint256)",
            new address[](1),
            string.concat("Approve Eigen Layer Strategy Manager to spend ", ERC20(lst).symbol()),
            _rawDataDecoderAndSanitizer
        );
        leafs[leafIndex].argumentAddresses[0] = _strategyManager;
        tokenToSpenderToApprovalInTree[lst][_strategyManager] = true;
        // Depositing.
        leafIndex++;
        leafs[leafIndex] = ManageLeaf(
            _strategyManager,
            false,
            "depositIntoStrategy(address,address,uint256)",
            new address[](2),
            string.concat("Deposit ", ERC20(lst).symbol(), " into Eigen Layer Strategy Manager"),
            _rawDataDecoderAndSanitizer
        );
        leafs[leafIndex].argumentAddresses[0] = strategy;
        leafs[leafIndex].argumentAddresses[1] = lst;
        // Request withdraw.
        leafIndex++;
        leafs[leafIndex] = ManageLeaf(
            _delegationManager,
            false,
            "queueWithdrawals((address[],uint256[],address)[])",
            new address[](2),
            string.concat("Request withdraw of ", ERC20(lst).symbol(), " from Eigen Layer Delegation Manager"),
            _rawDataDecoderAndSanitizer
        );
        leafs[leafIndex].argumentAddresses[0] = strategy;
        leafs[leafIndex].argumentAddresses[1] = _boringVault;
        // Complete withdraw.
        leafIndex++;
        leafs[leafIndex] = ManageLeaf(
            _delegationManager,
            false,
            "completeQueuedWithdrawals((address,address,address,uint256,uint32,address[],uint256[])[],address[][],uint256[],bool[])",
            new address[](5),
            string.concat("Complete withdraw of ", ERC20(lst).symbol(), " from Eigen Layer Delegation Manager"),
            _rawDataDecoderAndSanitizer
        );
        leafs[leafIndex].argumentAddresses[0] = _boringVault;
        leafs[leafIndex].argumentAddresses[1] = address(0);
        leafs[leafIndex].argumentAddresses[2] = _boringVault;
        leafs[leafIndex].argumentAddresses[3] = strategy;
        leafs[leafIndex].argumentAddresses[4] = lst;
    }

    function _addSwellLeafs(ManageLeaf[] memory leafs, address asset, address _swellSimpleStaking) internal {
        // Approval
        if (!tokenToSpenderToApprovalInTree[asset][_swellSimpleStaking]) {
            leafIndex++;
            leafs[leafIndex] = ManageLeaf(
                asset,
                false,
                "approve(address,uint256)",
                new address[](1),
                string.concat("Approve Swell Simple Staking to spend ", ERC20(asset).symbol()),
                _rawDataDecoderAndSanitizer
            );
            leafs[leafIndex].argumentAddresses[0] = _swellSimpleStaking;
            tokenToSpenderToApprovalInTree[asset][_swellSimpleStaking] = true;
        }
        // deposit
        leafIndex++;
        leafs[leafIndex] = ManageLeaf(
            _swellSimpleStaking,
            false,
            "deposit(address,uint256,address)",
            new address[](2),
            string.concat("Deposit ", ERC20(asset).symbol(), " into Swell Simple Staking"),
            _rawDataDecoderAndSanitizer
        );
        leafs[leafIndex].argumentAddresses[0] = asset;
        leafs[leafIndex].argumentAddresses[1] = _boringVault;
        // withdraw
        leafIndex++;
        leafs[leafIndex] = ManageLeaf(
            _swellSimpleStaking,
            false,
            "withdraw(address,uint256,address)",
            new address[](2),
            string.concat("Withdraw ", ERC20(asset).symbol(), " from Swell Simple Staking"),
            _rawDataDecoderAndSanitizer
        );
        leafs[leafIndex].argumentAddresses[0] = asset;
        leafs[leafIndex].argumentAddresses[1] = _boringVault;
    }

    function _addZircuitLeafs(ManageLeaf[] memory leafs, address asset, address _zircuitSimpleStaking) internal {
        // Approval
        if (!tokenToSpenderToApprovalInTree[asset][_zircuitSimpleStaking]) {
            leafIndex++;
            leafs[leafIndex] = ManageLeaf(
                asset,
                false,
                "approve(address,uint256)",
                new address[](1),
                string.concat("Approve Zircuit simple staking to spend ", ERC20(asset).symbol()),
                _rawDataDecoderAndSanitizer
            );
            leafs[leafIndex].argumentAddresses[0] = _zircuitSimpleStaking;
            tokenToSpenderToApprovalInTree[asset][_zircuitSimpleStaking] = true;
        }
        // deposit
        leafIndex++;
        leafs[leafIndex] = ManageLeaf(
            _zircuitSimpleStaking,
            false,
            "depositFor(address,address,uint256)",
            new address[](2),
            string.concat("Deposit ", ERC20(asset).symbol(), " into Zircuit simple staking"),
            _rawDataDecoderAndSanitizer
        );
        leafs[leafIndex].argumentAddresses[0] = asset;
        leafs[leafIndex].argumentAddresses[1] = _boringVault;
        // withdraw
        leafIndex++;
        leafs[leafIndex] = ManageLeaf(
            _zircuitSimpleStaking,
            false,
            "withdraw(address,uint256)",
            new address[](1),
            string.concat("Withdraw ", ERC20(asset).symbol(), " from Zircuit simple staking"),
            _rawDataDecoderAndSanitizer
        );
        leafs[leafIndex].argumentAddresses[0] = asset;
    }

    function _addFluidFTokenLeafs(ManageLeaf[] memory leafs, address fToken) internal {
        ERC20 asset = ERC4626(fToken).asset();
        // Approval.
        leafIndex++;
        leafs[leafIndex] = ManageLeaf(
            address(asset),
            false,
            "approve(address,uint256)",
            new address[](1),
            string.concat("Approve Fluid ", ERC20(fToken).symbol(), " to spend ", asset.symbol()),
            _rawDataDecoderAndSanitizer
        );
        leafs[leafIndex].argumentAddresses[0] = fToken;

        // Depositing
        leafIndex++;
        leafs[leafIndex] = ManageLeaf(
            fToken,
            false,
            "deposit(uint256,address,uint256)",
            new address[](1),
            string.concat("Deposit ", asset.symbol(), " for ", ERC20(fToken).symbol()),
            _rawDataDecoderAndSanitizer
        );
        leafs[leafIndex].argumentAddresses[0] = _boringVault;
        // Withdrawing
        leafIndex++;
        leafs[leafIndex] = ManageLeaf(
            fToken,
            false,
            "withdraw(uint256,address,address,uint256)",
            new address[](2),
            string.concat("Withdraw ", asset.symbol(), " from ", ERC20(fToken).symbol()),
            _rawDataDecoderAndSanitizer
        );
        leafs[leafIndex].argumentAddresses[0] = _boringVault;
        leafs[leafIndex].argumentAddresses[1] = _boringVault;

        // Minting
        leafIndex++;
        leafs[leafIndex] = ManageLeaf(
            fToken,
            false,
            "mint(uint256,address,uint256)",
            new address[](1),
            string.concat("Mint ", ERC20(fToken).symbol(), " using ", asset.symbol()),
            _rawDataDecoderAndSanitizer
        );
        leafs[leafIndex].argumentAddresses[0] = _boringVault;

        // Redeeming
        leafIndex++;
        leafs[leafIndex] = ManageLeaf(
            fToken,
            false,
            "redeem(uint256,address,address,uint256)",
            new address[](2),
            string.concat("Redeem ", ERC20(fToken).symbol(), " for ", asset.symbol()),
            _rawDataDecoderAndSanitizer
        );
        leafs[leafIndex].argumentAddresses[0] = _boringVault;
        leafs[leafIndex].argumentAddresses[1] = _boringVault;
    }

    function _addBalancerLeafs(ManageLeaf[] memory leafs, bytes32 poolId, address gauge) internal {
        BalancerVault bv = BalancerVault(balancerVault);

        (ERC20[] memory tokens,,) = bv.getPoolTokens(poolId);
        address pool = _getPoolAddressFromPoolId(poolId);
        uint256 tokenCount;
        for (uint256 i; i < tokens.length; i++) {
            if (address(tokens[i]) != pool && !tokenToSpenderToApprovalInTree[address(tokens[i])][balancerVault]) {
                leafIndex++;
                leafs[leafIndex] = ManageLeaf(
                    address(tokens[i]),
                    false,
                    "approve(address,uint256)",
                    new address[](1),
                    string.concat("Approve Balancer Vault to spend ", tokens[i].symbol()),
                    _rawDataDecoderAndSanitizer
                );
                leafs[leafIndex].argumentAddresses[0] = balancerVault;
                tokenToSpenderToApprovalInTree[address(tokens[i])][balancerVault] = true;
            }
            tokenCount++;
        }

        // Approve gauge.
        if (!tokenToSpenderToApprovalInTree[pool][gauge]) {
            leafIndex++;
            leafs[leafIndex] = ManageLeaf(
                pool,
                false,
                "approve(address,uint256)",
                new address[](1),
                string.concat("Approve Balancer gauge to spend ", ERC20(pool).symbol()),
                _rawDataDecoderAndSanitizer
            );
            leafs[leafIndex].argumentAddresses[0] = gauge;
            tokenToSpenderToApprovalInTree[pool][gauge] = true;
        }

        address[] memory addressArguments = new address[](3 + tokenCount);
        addressArguments[0] = pool;
        addressArguments[1] = _boringVault;
        addressArguments[2] = _boringVault;
        // uint256 j;
        for (uint256 i; i < tokens.length; i++) {
            // if (address(tokens[i]) == pool) continue;
            addressArguments[3 + i] = address(tokens[i]);
            // j++;
        }

        // Join pool
        leafIndex++;
        leafs[leafIndex] = ManageLeaf(
            balancerVault,
            false,
            "joinPool(bytes32,address,address,(address[],uint256[],bytes,bool))",
            new address[](addressArguments.length),
            string.concat("Join Balancer pool ", ERC20(pool).symbol()),
            _rawDataDecoderAndSanitizer
        );
        for (uint256 i; i < addressArguments.length; i++) {
            leafs[leafIndex].argumentAddresses[i] = addressArguments[i];
        }

        // Exit pool
        leafIndex++;
        leafs[leafIndex] = ManageLeaf(
            balancerVault,
            false,
            "exitPool(bytes32,address,address,(address[],uint256[],bytes,bool))",
            new address[](addressArguments.length),
            string.concat("Exit Balancer pool ", ERC20(pool).symbol()),
            _rawDataDecoderAndSanitizer
        );
        for (uint256 i; i < addressArguments.length; i++) {
            leafs[leafIndex].argumentAddresses[i] = addressArguments[i];
        }

        // Deposit into gauge.
        leafIndex++;
        leafs[leafIndex] = ManageLeaf(
            gauge,
            false,
            "deposit(uint256,address)",
            new address[](1),
            string.concat("Deposit ", ERC20(pool).symbol(), " into Balancer gauge"),
            _rawDataDecoderAndSanitizer
        );
        leafs[leafIndex].argumentAddresses[0] = _boringVault;

        // Withdraw from gauge.
        leafIndex++;
        leafs[leafIndex] = ManageLeaf(
            gauge,
            false,
            "withdraw(uint256)",
            new address[](0),
            string.concat("Withdraw ", ERC20(pool).symbol(), " from Balancer gauge"),
            _rawDataDecoderAndSanitizer
        );

        // Mint rewards.
        leafIndex++;
        leafs[leafIndex] = ManageLeaf(
            minter,
            false,
            "mint(address)",
            new address[](1),
            string.concat("Mint rewards from Balancer gauge"),
            _rawDataDecoderAndSanitizer
        );
        leafs[leafIndex].argumentAddresses[0] = gauge;
    }

    function _addAuraLeafs(ManageLeaf[] memory leafs, address auraDeposit) internal {
        ERC4626 auraVault = ERC4626(auraDeposit);
        ERC20 bpt = auraVault.asset();

        // Approve vault to spend BPT.
        if (!tokenToSpenderToApprovalInTree[address(bpt)][auraDeposit]) {
            leafIndex++;
            leafs[leafIndex] = ManageLeaf(
                address(bpt),
                false,
                "approve(address,uint256)",
                new address[](1),
                string.concat("Approve ", auraVault.symbol(), " to spend ", bpt.symbol()),
                _rawDataDecoderAndSanitizer
            );
            leafs[leafIndex].argumentAddresses[0] = auraDeposit;
            tokenToSpenderToApprovalInTree[address(bpt)][auraDeposit] = true;
        }

        // Deposit BPT into Aura vault.
        leafIndex++;
        leafs[leafIndex] = ManageLeaf(
            auraDeposit,
            false,
            "deposit(uint256,address)",
            new address[](1),
            string.concat("Deposit ", bpt.symbol(), " into ", auraVault.symbol()),
            _rawDataDecoderAndSanitizer
        );
        leafs[leafIndex].argumentAddresses[0] = _boringVault;

        // Withdraw BPT from Aura vault.
        leafIndex++;
        leafs[leafIndex] = ManageLeaf(
            auraDeposit,
            false,
            "withdraw(uint256,address,address)",
            new address[](2),
            string.concat("Withdraw ", bpt.symbol(), " from ", auraVault.symbol()),
            _rawDataDecoderAndSanitizer
        );
        leafs[leafIndex].argumentAddresses[0] = _boringVault;
        leafs[leafIndex].argumentAddresses[1] = _boringVault;

        // Call getReward.
        leafIndex++;
        leafs[leafIndex] = ManageLeaf(
            auraDeposit,
            false,
            "getReward(address,bool)",
            new address[](1),
            string.concat("Get rewards from ", auraVault.symbol()),
            _rawDataDecoderAndSanitizer
        );
        leafs[leafIndex].argumentAddresses[0] = _boringVault;
    }

    function _addBalancerFlashloanLeafs(ManageLeaf[] memory leafs, address tokenToFlashloan) internal {
        leafIndex++;
        leafs[leafIndex] = ManageLeaf(
            _managerAddress,
            false,
            "flashLoan(address,address[],uint256[],bytes)",
            new address[](2),
            string.concat("Flashloan ", ERC20(tokenToFlashloan).symbol(), " from Balancer Vault"),
            _rawDataDecoderAndSanitizer
        );
        leafs[leafIndex].argumentAddresses[0] = _managerAddress;
        leafs[leafIndex].argumentAddresses[1] = tokenToFlashloan;
    }

    function _addEthenaSUSDeWithdrawLeafs(ManageLeaf[] memory leafs) internal {
        leafIndex++;
        leafs[leafIndex] = ManageLeaf(
            address(SUSDE),
            false,
            "cooldownAssets(uint256)",
            new address[](0),
            "Withdraw from sUSDe specifying asset amount.",
            _rawDataDecoderAndSanitizer
        );
        leafIndex++;
        leafs[leafIndex] = ManageLeaf(
            address(SUSDE),
            false,
            "cooldownShares(uint256)",
            new address[](0),
            "Withdraw from sUSDe specifying share amount.",
            _rawDataDecoderAndSanitizer
        );
        leafIndex++;
        leafs[leafIndex] = ManageLeaf(
            address(SUSDE),
            false,
            "unstake(address)",
            new address[](1),
            "Complete withdraw from sUSDe.",
            _rawDataDecoderAndSanitizer
        );
        leafs[leafIndex].argumentAddresses[0] = _boringVault;
    }

    function _addCurveLeafs(ManageLeaf[] memory leafs, address poolAddress, uint256 coinCount, address gauge)
        internal
    {
        CurvePool pool = CurvePool(poolAddress);
        ERC20[] memory coins = new ERC20[](coinCount);

        // Approve pool to spend tokens.
        for (uint256 i; i < coinCount; i++) {
            coins[i] = ERC20(pool.coins(i));
            // Approvals.
            if (!tokenToSpenderToApprovalInTree[address(coins[i])][poolAddress]) {
                leafIndex++;
                leafs[leafIndex] = ManageLeaf(
                    address(coins[i]),
                    false,
                    "approve(address,uint256)",
                    new address[](1),
                    string.concat("Approve Curve pool to spend ", coins[i].symbol()),
                    _rawDataDecoderAndSanitizer
                );
                leafs[leafIndex].argumentAddresses[0] = poolAddress;
                tokenToSpenderToApprovalInTree[address(coins[i])][poolAddress] = true;
            }
        }

        // Add liquidity.
        leafIndex++;
        leafs[leafIndex] = ManageLeaf(
            poolAddress,
            false,
            "add_liquidity(uint256[],uint256)",
            new address[](0),
            string.concat("Add liquidity to Curve pool"),
            _rawDataDecoderAndSanitizer
        );

        // Remove liquidity.
        leafIndex++;
        leafs[leafIndex] = ManageLeaf(
            poolAddress,
            false,
            "remove_liquidity(uint256,uint256[])",
            new address[](0),
            string.concat("Remove liquidity from Curve pool"),
            _rawDataDecoderAndSanitizer
        );

        // Deposit into gauge.
        leafIndex++;
        leafs[leafIndex] = ManageLeaf(
            gauge,
            false,
            "deposit(uint256,address)",
            new address[](1),
            string.concat("Deposit into Curve gauge"),
            _rawDataDecoderAndSanitizer
        );
        leafs[leafIndex].argumentAddresses[0] = _boringVault;

        // Withdraw from gauge.
        leafIndex++;
        leafs[leafIndex] = ManageLeaf(
            gauge,
            false,
            "withdraw(uint256)",
            new address[](0),
            string.concat("Withdraw from Curve gauge"),
            _rawDataDecoderAndSanitizer
        );

        // Claim rewards.
        leafIndex++;
        leafs[leafIndex] = ManageLeaf(
            gauge,
            false,
            "claim_rewards(address)",
            new address[](1),
            string.concat("Claim rewards from Curve gauge"),
            _rawDataDecoderAndSanitizer
        );
        leafs[leafIndex].argumentAddresses[0] = _boringVault;
    }

    function _addConvexLeafs(ManageLeaf[] memory leafs, ERC20 token, address rewardsContract) internal {
        // Approve convexCurveMainnetBooster to spend lp tokens.
        if (!tokenToSpenderToApprovalInTree[address(token)][convexCurveMainnetBooster]) {
            leafIndex++;
            leafs[leafIndex] = ManageLeaf(
                address(token),
                false,
                "approve(address,uint256)",
                new address[](1),
                string.concat("Approve Convex Curve Mainnet Booster to spend ", token.symbol()),
                _rawDataDecoderAndSanitizer
            );
            leafs[leafIndex].argumentAddresses[0] = convexCurveMainnetBooster;
            tokenToSpenderToApprovalInTree[address(token)][convexCurveMainnetBooster] = true;
        }

        // Deposit into convexCurveMainnetBooster.
        leafIndex++;
        leafs[leafIndex] = ManageLeaf(
            convexCurveMainnetBooster,
            false,
            "deposit(uint256,uint256,bool)",
            new address[](0),
            "Deposit into Convex Curve Mainnet Booster",
            _rawDataDecoderAndSanitizer
        );

        // Withdraw from rewardsContract.
        leafIndex++;
        leafs[leafIndex] = ManageLeaf(
            rewardsContract,
            false,
            "withdrawAndUnwrap(uint256,bool)",
            new address[](0),
            "Withdraw and unwrap from Convex Curve Rewards Contract",
            _rawDataDecoderAndSanitizer
        );

        // Get rewards from rewardsContract.
        leafIndex++;
        leafs[leafIndex] = ManageLeaf(
            rewardsContract,
            false,
            "getReward(address,bool)",
            new address[](1),
            "Get rewards from Convex Curve Rewards Contract",
            _rawDataDecoderAndSanitizer
        );
        leafs[leafIndex].argumentAddresses[0] = _boringVault;
    }

    function _addSymbioticApproveAndDepositLeaf(ManageLeaf[] memory leafs, address defaultCollateral) internal {
        ERC4626 dc = ERC4626(defaultCollateral);
        ERC20 depositAsset = dc.asset();
        // Approve
        if (!tokenToSpenderToApprovalInTree[address(depositAsset)][defaultCollateral]) {
            unchecked {
                leafIndex++;
            }
            leafs[leafIndex] = ManageLeaf(
                address(depositAsset),
                false,
                "approve(address,uint256)",
                new address[](1),
                string.concat("Approve Symbiotic ", dc.name(), " to spend ", depositAsset.symbol()),
                _rawDataDecoderAndSanitizer
            );
            leafs[leafIndex].argumentAddresses[0] = defaultCollateral;
            tokenToSpenderToApprovalInTree[address(depositAsset)][defaultCollateral] = true;
        }
        // Deposit
        leafIndex++;
        leafs[leafIndex] = ManageLeaf(
            defaultCollateral,
            false,
            "deposit(address,uint256)",
            new address[](1),
            string.concat("Deposit ", depositAsset.symbol(), " into Symbiotic ", ERC20(defaultCollateral).name()),
            _rawDataDecoderAndSanitizer
        );
        leafs[leafIndex].argumentAddresses[0] = _boringVault;
    }

    function _addSymbioticLeafs(ManageLeaf[] memory leafs, address[] memory defaultCollaterals) internal {
        for (uint256 i; i < defaultCollaterals.length; i++) {
            _addSymbioticApproveAndDepositLeaf(leafs, defaultCollaterals[i]);
            // Withdraw
            leafIndex++;
            leafs[leafIndex] = ManageLeaf(
                defaultCollaterals[i],
                false,
                "withdraw(address,uint256)",
                new address[](1),
                string.concat(
                    "Withdraw ",
                    ERC20(defaultCollaterals[i]).symbol(),
                    " from Symbiotic ",
                    ERC20(defaultCollaterals[i]).name()
                ),
                _rawDataDecoderAndSanitizer
            );
            leafs[leafIndex].argumentAddresses[0] = _boringVault;
        }
    }

<<<<<<< HEAD
    function _addLeafsForITBKarakPositionManager(
        ManageLeaf[] memory leafs,
        address itbDecoderAndSanitizer,
        address positionManager,
        address _karakVault,
        address _vaultSupervisor
    ) internal {
        ERC20 underlying = ERC4626(_karakVault).asset();
        // acceptOwnership
        leafIndex++;
        leafs[leafIndex] = ManageLeaf(
            positionManager,
            false,
            "acceptOwnership()",
            new address[](0),
            string.concat("Accept ownership of the ITB Contract: ", vm.toString(positionManager)),
            itbDecoderAndSanitizer
        );
        // Transfer all tokens to the ITB contract.
        leafIndex++;
        leafs[leafIndex] = ManageLeaf(
            address(underlying),
            false,
            "transfer(address,uint256)",
            new address[](1),
            string.concat("Transfer ", underlying.symbol(), " to ITB Contract: ", vm.toString(positionManager)),
            itbDecoderAndSanitizer
        );
        leafs[leafIndex].argumentAddresses[0] = positionManager;
        // Approval Karak Vault to spend all tokens.
        leafIndex++;
        leafs[leafIndex] = ManageLeaf(
            positionManager,
            false,
            "approveToken(address,address,uint256)",
            new address[](2),
            string.concat("Approve ", ERC20(_karakVault).name(), " to spend ", underlying.symbol()),
            itbDecoderAndSanitizer
        );
        leafs[leafIndex].argumentAddresses[0] = address(underlying);
        leafs[leafIndex].argumentAddresses[1] = _karakVault;
        // Withdraw all tokens
        leafIndex++;
        leafs[leafIndex] = ManageLeaf(
            positionManager,
            false,
            "withdraw(address,uint256)",
            new address[](1),
            string.concat("Withdraw ", underlying.symbol(), " from ITB Contract: ", vm.toString(positionManager)),
            itbDecoderAndSanitizer
        );
        leafs[leafIndex].argumentAddresses[0] = address(underlying);

        leafIndex++;
        leafs[leafIndex] = ManageLeaf(
            positionManager,
            false,
            "withdrawAll(address)",
            new address[](1),
            string.concat(
                "Withdraw all ", underlying.symbol(), " from the ITB Contract: ", vm.toString(positionManager)
            ),
            itbDecoderAndSanitizer
        );
        leafs[leafIndex].argumentAddresses[0] = address(underlying);
        // Update Vault Supervisor.
        leafIndex++;
        leafs[leafIndex] = ManageLeaf(
            positionManager,
            false,
            "updateVaultSupervisor(address)",
            new address[](1),
            "Update the vault supervisor",
            itbDecoderAndSanitizer
        );
        leafs[leafIndex].argumentAddresses[0] = _vaultSupervisor;
        // Update position config.
        leafIndex++;
        leafs[leafIndex] = ManageLeaf(
            positionManager,
            false,
            "updatePositionConfig(address,address)",
            new address[](2),
            "Update the position config",
            itbDecoderAndSanitizer
        );
        leafs[leafIndex].argumentAddresses[0] = address(underlying);
        leafs[leafIndex].argumentAddresses[1] = _karakVault;
        // Deposit
        leafIndex++;
        leafs[leafIndex] = ManageLeaf(
            positionManager, false, "deposit(uint256,uint256)", new address[](0), "Deposit", itbDecoderAndSanitizer
        );
        // Start Withdrawal
        leafIndex++;
        leafs[leafIndex] = ManageLeaf(
            positionManager,
            false,
            "startWithdrawal(uint256)",
            new address[](0),
            "Start Withdrawal",
            itbDecoderAndSanitizer
        );
        // Complete Withdrawal
        leafIndex++;
        leafs[leafIndex] = ManageLeaf(
            positionManager,
            false,
            "completeWithdrawal(uint256,uint256)",
            new address[](0),
            "Complete Withdrawal",
            itbDecoderAndSanitizer
        );
        // Complete Next Withdrawal
        leafIndex++;
        leafs[leafIndex] = ManageLeaf(
            positionManager,
            false,
            "completeNextWithdrawal(uint256)",
            new address[](0),
            "Complete Next Withdrawal",
            itbDecoderAndSanitizer
        );
        // Complete Next Withdrawals
        leafIndex++;
        leafs[leafIndex] = ManageLeaf(
            positionManager,
            false,
            "completeNextWithdrawals(uint256)",
            new address[](0),
            "Complete Next Withdrawals",
            itbDecoderAndSanitizer
        );
        // Override Withdrawal Indexes
        leafIndex++;
        leafs[leafIndex] = ManageLeaf(
            positionManager,
            false,
            "overrideWithdrawalIndexes(uint256,uint256)",
            new address[](0),
            "Override Withdrawal Indexes",
            itbDecoderAndSanitizer
        );
        // Assemble
        leafIndex++;
        leafs[leafIndex] = ManageLeaf(
            positionManager, false, "assemble(uint256)", new address[](0), "Assemble", itbDecoderAndSanitizer
        );
        // Disassemble
        leafIndex++;
        leafs[leafIndex] = ManageLeaf(
            positionManager,
            false,
            "disassemble(uint256,uint256)",
            new address[](0),
            "Disassemble",
            itbDecoderAndSanitizer
        );
        // Full Disassemble
        leafIndex++;
        leafs[leafIndex] = ManageLeaf(
            positionManager,
            false,
            "fullDisassemble(uint256)",
            new address[](0),
            "Full Disassemble",
            itbDecoderAndSanitizer
        );
=======
    function _addArbitrumNativeBridgeLeafs(ManageLeaf[] memory leafs, ERC20[] memory bridgeAssets) internal {
        // Bridge ERC20 Assets to Arbitrum
        for (uint256 i; i < bridgeAssets.length; i++) {
            address spender = address(bridgeAssets[i]) == address(WETH) ? arbitrumWethGateway : arbitrumL1ERC20Gateway;
            leafIndex++;
            leafs[leafIndex] = ManageLeaf(
                address(bridgeAssets[i]),
                false,
                "approve(address,uint256)",
                new address[](1),
                string.concat("Approve Arbitrum L1 Gateway to spend ", bridgeAssets[i].symbol()),
                _rawDataDecoderAndSanitizer
            );
            leafs[leafIndex].argumentAddresses[0] = spender;
            leafIndex++;
            leafs[leafIndex] = ManageLeaf(
                arbitrumL1GatewayRouter,
                true,
                "outboundTransfer(address,address,uint256,uint256,uint256,bytes)",
                new address[](2),
                string.concat("Bridge ", bridgeAssets[i].symbol(), " to Arbitrum"),
                _rawDataDecoderAndSanitizer
            );
            leafs[leafIndex].argumentAddresses[0] = address(bridgeAssets[i]);
            leafs[leafIndex].argumentAddresses[1] = _boringVault;
        }
        // Unsafe Create Retryable Ticket
        leafIndex++;
        leafs[leafIndex] = ManageLeaf(
            arbitrumDelayedInbox,
            false,
            "unsafeCreateRetryableTicket(address,uint256,uint256,address,address,uint256,uint256,bytes)",
            new address[](3),
            "Unsafe Create retryable ticket for Arbitrum",
            _rawDataDecoderAndSanitizer
        );
        leafs[leafIndex].argumentAddresses[0] = _boringVault;
        leafs[leafIndex].argumentAddresses[1] = _boringVault;
        leafs[leafIndex].argumentAddresses[2] = _boringVault;

        leafIndex++;
        leafs[leafIndex] = ManageLeaf(
            arbitrumDelayedInbox,
            true,
            "unsafeCreateRetryableTicket(address,uint256,uint256,address,address,uint256,uint256,bytes)",
            new address[](3),
            "Unsafe Create retryable ticket for Arbitrum",
            _rawDataDecoderAndSanitizer
        );
        leafs[leafIndex].argumentAddresses[0] = _boringVault;
        leafs[leafIndex].argumentAddresses[1] = _boringVault;
        leafs[leafIndex].argumentAddresses[2] = _boringVault;

        // Execute Transaction For ERC20 claim.
        leafIndex++;
        leafs[leafIndex] = ManageLeaf(
            arbitrumOutbox,
            false,
            "executeTransaction(bytes32[],uint256,address,address,uint256,uint256,uint256,uint256,bytes)",
            new address[](2),
            "Execute transaction to claim ERC20",
            _rawDataDecoderAndSanitizer
        );
        leafs[leafIndex].argumentAddresses[0] = arbitrumL2Sender;
        leafs[leafIndex].argumentAddresses[1] = arbitrumL1ERC20Gateway;

        // Execute Transaction For ETH claim.
        leafIndex++;
        leafs[leafIndex] = ManageLeaf(
            arbitrumOutbox,
            false,
            "executeTransaction(bytes32[],uint256,address,address,uint256,uint256,uint256,uint256,bytes)",
            new address[](2),
            "Execute transaction to claim ETH",
            _rawDataDecoderAndSanitizer
        );
        leafs[leafIndex].argumentAddresses[0] = _boringVault;
        leafs[leafIndex].argumentAddresses[1] = _boringVault;
    }

    function _addCcipBridgeLeafs(
        ManageLeaf[] memory leafs,
        uint64 destinationChainId,
        ERC20[] memory bridgeAssets,
        ERC20[] memory feeTokens
    ) internal {
        // Bridge ERC20 Assets
        for (uint256 i; i < feeTokens.length; i++) {
            if (!tokenToSpenderToApprovalInTree[address(feeTokens[i])][ccipRouter]) {
                // Add fee token approval.
                leafIndex++;
                leafs[leafIndex] = ManageLeaf(
                    address(feeTokens[i]),
                    false,
                    "approve(address,uint256)",
                    new address[](1),
                    string.concat("Approve CCIP Router to spend ", feeTokens[i].symbol()),
                    _rawDataDecoderAndSanitizer
                );
                leafs[leafIndex].argumentAddresses[0] = ccipRouter;
                tokenToSpenderToApprovalInTree[address(feeTokens[i])][ccipRouter] = true;
            }
            for (uint256 j; j < bridgeAssets.length; j++) {
                if (!tokenToSpenderToApprovalInTree[address(bridgeAssets[i])][ccipRouter]) {
                    // Add bridge asset approval.
                    leafIndex++;
                    leafs[leafIndex] = ManageLeaf(
                        address(bridgeAssets[j]),
                        false,
                        "approve(address,uint256)",
                        new address[](1),
                        string.concat("Approve CCIP Router to spend ", bridgeAssets[j].symbol()),
                        _rawDataDecoderAndSanitizer
                    );
                    leafs[leafIndex].argumentAddresses[0] = ccipRouter;
                    tokenToSpenderToApprovalInTree[address(bridgeAssets[j])][ccipRouter] = true;
                }
                // Add ccipSend leaf.
                leafIndex++;
                leafs[leafIndex] = ManageLeaf(
                    ccipRouter,
                    true,
                    "ccipSend(uint64,(bytes,bytes,(address,uint256)[],address,bytes))",
                    new address[](4),
                    string.concat(
                        "Bridge ",
                        bridgeAssets[j].symbol(),
                        " to chain ",
                        vm.toString(destinationChainId),
                        " using CCIP"
                    ),
                    _rawDataDecoderAndSanitizer
                );
                leafs[leafIndex].argumentAddresses[0] = address(uint160(destinationChainId));
                leafs[leafIndex].argumentAddresses[1] = _boringVault;
                leafs[leafIndex].argumentAddresses[2] = address(bridgeAssets[j]);
                leafs[leafIndex].argumentAddresses[3] = address(feeTokens[i]);
            }
        }
>>>>>>> 73dbc010
    }

    function _generateLeafs(
        string memory filePath,
        ManageLeaf[] memory leafs,
        bytes32 manageRoot,
        bytes32[][] memory manageTree
    ) internal {
        if (vm.exists(filePath)) {
            // Need to delete it
            vm.removeFile(filePath);
        }
        vm.writeLine(filePath, "{ \"metadata\": ");
        string[] memory composition = new string[](5);
        composition[0] = "Bytes20(DECODER_AND_SANITIZER_ADDRESS)";
        composition[1] = "Bytes20(TARGET_ADDRESS)";
        composition[2] = "Bytes1(CAN_SEND_VALUE)";
        composition[3] = "Bytes4(TARGET_FUNCTION_SELECTOR)";
        composition[4] = "Bytes{N*20}(ADDRESS_ARGUMENT_0,...,ADDRESS_ARGUMENT_N)";
        string memory metadata = "ManageRoot";
        {
            // Determine how many leafs are used.
            uint256 usedLeafCount;
            for (uint256 i; i < leafs.length; ++i) {
                if (leafs[i].target != address(0)) {
                    usedLeafCount++;
                }
            }
            vm.serializeUint(metadata, "LeafCount", usedLeafCount);
        }
        vm.serializeUint(metadata, "TreeCapacity", leafs.length);
        vm.serializeString(metadata, "DigestComposition", composition);
        vm.serializeAddress(metadata, "BoringVaultAddress", _boringVault);
        vm.serializeAddress(metadata, "DecoderAndSanitizerAddress", _rawDataDecoderAndSanitizer);
        vm.serializeAddress(metadata, "ManagerAddress", _managerAddress);
        vm.serializeAddress(metadata, "AccountantAddress", _accountantAddress);
        string memory finalMetadata = vm.serializeBytes32(metadata, "ManageRoot", manageRoot);

        vm.writeLine(filePath, finalMetadata);
        vm.writeLine(filePath, ",");
        vm.writeLine(filePath, "\"leafs\": [");

        for (uint256 i; i < leafs.length; ++i) {
            string memory leaf = "leaf";
            vm.serializeAddress(leaf, "TargetAddress", leafs[i].target);
            vm.serializeAddress(leaf, "DecoderAndSanitizerAddress", leafs[i].decoderAndSanitizer);
            vm.serializeBool(leaf, "CanSendValue", leafs[i].canSendValue);
            vm.serializeString(leaf, "FunctionSignature", leafs[i].signature);
            bytes4 sel = bytes4(keccak256(abi.encodePacked(leafs[i].signature)));
            string memory selector = Strings.toHexString(uint32(sel), 4);
            vm.serializeString(leaf, "FunctionSelector", selector);
            bytes memory packedData;
            for (uint256 j; j < leafs[i].argumentAddresses.length; ++j) {
                packedData = abi.encodePacked(packedData, leafs[i].argumentAddresses[j]);
            }
            vm.serializeBytes(leaf, "PackedArgumentAddresses", packedData);
            vm.serializeAddress(leaf, "AddressArguments", leafs[i].argumentAddresses);
            bytes32 digest = keccak256(
                abi.encodePacked(leafs[i].decoderAndSanitizer, leafs[i].target, leafs[i].canSendValue, sel, packedData)
            );
            vm.serializeBytes32(leaf, "LeafDigest", digest);

            string memory finalJson = vm.serializeString(leaf, "Description", leafs[i].description);

            // vm.writeJson(finalJson, filePath);
            vm.writeLine(filePath, finalJson);
            if (i != leafs.length - 1) {
                vm.writeLine(filePath, ",");
            }
        }
        vm.writeLine(filePath, "],");

        string memory merkleTreeName = "MerkleTree";
        string[][] memory merkleTree = new string[][](manageTree.length);
        for (uint256 k; k < manageTree.length; ++k) {
            merkleTree[k] = new string[](manageTree[k].length);
        }

        for (uint256 i; i < manageTree.length; ++i) {
            for (uint256 j; j < manageTree[i].length; ++j) {
                merkleTree[i][j] = vm.toString(manageTree[i][j]);
            }
        }

        string memory finalMerkleTree;
        for (uint256 i; i < merkleTree.length; ++i) {
            string memory layer = Strings.toString(merkleTree.length - (i + 1));
            finalMerkleTree = vm.serializeString(merkleTreeName, layer, merkleTree[i]);
        }
        vm.writeLine(filePath, "\"MerkleTree\": ");
        vm.writeLine(filePath, finalMerkleTree);
        vm.writeLine(filePath, "}");
    }

    // ========================================= HELPER FUNCTIONS =========================================

    struct ManageLeaf {
        address target;
        bool canSendValue;
        string signature;
        address[] argumentAddresses;
        string description;
        address decoderAndSanitizer;
    }

    function _buildTrees(bytes32[][] memory merkleTreeIn) internal pure returns (bytes32[][] memory merkleTreeOut) {
        // We are adding another row to the merkle tree, so make merkleTreeOut be 1 longer.
        uint256 merkleTreeIn_length = merkleTreeIn.length;
        merkleTreeOut = new bytes32[][](merkleTreeIn_length + 1);
        uint256 layer_length;
        // Iterate through merkleTreeIn to copy over data.
        for (uint256 i; i < merkleTreeIn_length; ++i) {
            layer_length = merkleTreeIn[i].length;
            merkleTreeOut[i] = new bytes32[](layer_length);
            for (uint256 j; j < layer_length; ++j) {
                merkleTreeOut[i][j] = merkleTreeIn[i][j];
            }
        }

        uint256 next_layer_length;
        if (layer_length % 2 != 0) {
            next_layer_length = (layer_length + 1) / 2;
        } else {
            next_layer_length = layer_length / 2;
        }
        merkleTreeOut[merkleTreeIn_length] = new bytes32[](next_layer_length);
        uint256 count;
        for (uint256 i; i < layer_length; i += 2) {
            merkleTreeOut[merkleTreeIn_length][count] =
                _hashPair(merkleTreeIn[merkleTreeIn_length - 1][i], merkleTreeIn[merkleTreeIn_length - 1][i + 1]);
            count++;
        }

        if (next_layer_length > 1) {
            // We need to process the next layer of leaves.
            merkleTreeOut = _buildTrees(merkleTreeOut);
        }
    }

    function _generateMerkleTree(ManageLeaf[] memory manageLeafs) internal pure returns (bytes32[][] memory tree) {
        uint256 leafsLength = manageLeafs.length;
        bytes32[][] memory leafs = new bytes32[][](1);
        leafs[0] = new bytes32[](leafsLength);
        for (uint256 i; i < leafsLength; ++i) {
            bytes4 selector = bytes4(keccak256(abi.encodePacked(manageLeafs[i].signature)));
            bytes memory rawDigest = abi.encodePacked(
                manageLeafs[i].decoderAndSanitizer, manageLeafs[i].target, manageLeafs[i].canSendValue, selector
            );
            uint256 argumentAddressesLength = manageLeafs[i].argumentAddresses.length;
            for (uint256 j; j < argumentAddressesLength; ++j) {
                rawDigest = abi.encodePacked(rawDigest, manageLeafs[i].argumentAddresses[j]);
            }
            leafs[0][i] = keccak256(rawDigest);
        }
        tree = _buildTrees(leafs);
    }

    function _hashPair(bytes32 a, bytes32 b) private pure returns (bytes32) {
        return a < b ? _efficientHash(a, b) : _efficientHash(b, a);
    }

    function _efficientHash(bytes32 a, bytes32 b) private pure returns (bytes32 value) {
        /// @solidity memory-safe-assembly
        assembly {
            mstore(0x00, a)
            mstore(0x20, b)
            value := keccak256(0x00, 0x40)
        }
    }

    function _getPoolAddressFromPoolId(bytes32 poolId) internal pure returns (address) {
        return address(uint160(uint256(poolId >> 96)));
    }

    function _getProofsUsingTree(ManageLeaf[] memory manageLeafs, bytes32[][] memory tree)
        internal
        view
        returns (bytes32[][] memory proofs)
    {
        proofs = new bytes32[][](manageLeafs.length);
        for (uint256 i; i < manageLeafs.length; ++i) {
            // Generate manage proof.
            bytes4 selector = bytes4(keccak256(abi.encodePacked(manageLeafs[i].signature)));
            bytes memory rawDigest = abi.encodePacked(
                _rawDataDecoderAndSanitizer, manageLeafs[i].target, manageLeafs[i].canSendValue, selector
            );
            uint256 argumentAddressesLength = manageLeafs[i].argumentAddresses.length;
            for (uint256 j; j < argumentAddressesLength; ++j) {
                rawDigest = abi.encodePacked(rawDigest, manageLeafs[i].argumentAddresses[j]);
            }
            bytes32 leaf = keccak256(rawDigest);
            proofs[i] = _generateProof(leaf, tree);
        }
    }

    function _generateProof(bytes32 leaf, bytes32[][] memory tree) internal pure returns (bytes32[] memory proof) {
        // The length of each proof is the height of the tree - 1.
        uint256 tree_length = tree.length;
        proof = new bytes32[](tree_length - 1);

        // Build the proof
        for (uint256 i; i < tree_length - 1; ++i) {
            // For each layer we need to find the leaf.
            for (uint256 j; j < tree[i].length; ++j) {
                if (leaf == tree[i][j]) {
                    // We have found the leaf, so now figure out if the proof needs the next leaf or the previous one.
                    proof[i] = j % 2 == 0 ? tree[i][j + 1] : tree[i][j - 1];
                    leaf = _hashPair(leaf, proof[i]);
                    break;
                }
            }
        }
    }
}

interface IMB {
    struct MarketParams {
        address loanToken;
        address collateralToken;
        address oracle;
        address irm;
        uint256 lltv;
    }

    function idToMarketParams(bytes32 id) external view returns (MarketParams memory);
}

interface PendleMarket {
    function readTokens() external view returns (address, address, address);
}

interface PendleSy {
    function getTokensIn() external view returns (address[] memory);
    function getTokensOut() external view returns (address[] memory);
    function assetInfo() external view returns (uint8, ERC20, uint8);
}

interface UniswapV3Pool {
    function token0() external view returns (address);
    function token1() external view returns (address);
    function fee() external view returns (uint24);
}

interface CurvePool {
    function coins(uint256 i) external view returns (address);
}

interface BalancerVault {
    function getPoolTokens(bytes32) external view returns (ERC20[] memory, uint256[] memory, uint256);
}<|MERGE_RESOLUTION|>--- conflicted
+++ resolved
@@ -1915,7 +1915,6 @@
         }
     }
 
-<<<<<<< HEAD
     function _addLeafsForITBKarakPositionManager(
         ManageLeaf[] memory leafs,
         address itbDecoderAndSanitizer,
@@ -2084,7 +2083,8 @@
             "Full Disassemble",
             itbDecoderAndSanitizer
         );
-=======
+    }
+
     function _addArbitrumNativeBridgeLeafs(ManageLeaf[] memory leafs, ERC20[] memory bridgeAssets) internal {
         // Bridge ERC20 Assets to Arbitrum
         for (uint256 i; i < bridgeAssets.length; i++) {
@@ -2224,7 +2224,6 @@
                 leafs[leafIndex].argumentAddresses[3] = address(feeTokens[i]);
             }
         }
->>>>>>> 73dbc010
     }
 
     function _generateLeafs(
