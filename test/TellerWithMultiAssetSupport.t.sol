// SPDX-License-Identifier: Apache-2.0
pragma solidity 0.8.21;

import {MainnetAddresses} from "test/resources/MainnetAddresses.sol";
import {BoringVault} from "src/base/BoringVault.sol";
import {TellerWithMultiAssetSupport} from "src/base/Roles/TellerWithMultiAssetSupport.sol";
import {AccountantWithRateProviders} from "src/base/Roles/AccountantWithRateProviders.sol";
import {SafeTransferLib} from "@solmate/utils/SafeTransferLib.sol";
import {FixedPointMathLib} from "@solmate/utils/FixedPointMathLib.sol";
import {ERC20} from "@solmate/tokens/ERC20.sol";
import {IRateProvider} from "src/interfaces/IRateProvider.sol";
import {ILiquidityPool} from "src/interfaces/IStaking.sol";
import {RolesAuthority, Authority} from "@solmate/auth/authorities/RolesAuthority.sol";
import {AtomicSolverV3, AtomicQueue} from "src/atomic-queue/AtomicSolverV3.sol";

import {Test, stdStorage, StdStorage, stdError, console} from "@forge-std/Test.sol";

contract TellerWithMultiAssetSupportTest is Test, MainnetAddresses {
    using SafeTransferLib for ERC20;
    using FixedPointMathLib for uint256;
    using stdStorage for StdStorage;

    BoringVault public boringVault;

    uint8 public constant ADMIN_ROLE = 1;
    uint8 public constant MINTER_ROLE = 7;
    uint8 public constant BURNER_ROLE = 8;
    uint8 public constant SOLVER_ROLE = 9;
    uint8 public constant QUEUE_ROLE = 10;
    uint8 public constant CAN_SOLVE_ROLE = 11;

    TellerWithMultiAssetSupport public teller;
    AccountantWithRateProviders public accountant;
    address public payout_address = vm.addr(7777777);
    address internal constant NATIVE = 0xEeeeeEeeeEeEeeEeEeEeeEEEeeeeEeeeeeeeEEeE;
    ERC20 internal constant NATIVE_ERC20 = ERC20(0xEeeeeEeeeEeEeeEeEeEeeEEEeeeeEeeeeeeeEEeE);
    RolesAuthority public rolesAuthority;
    AtomicQueue public atomicQueue;
    AtomicSolverV3 public atomicSolverV3;

    address public solver = vm.addr(54);

    function setUp() external {
        // Setup forked environment.
        string memory rpcKey = "MAINNET_RPC_URL";
        uint256 blockNumber = 19363419;
        _startFork(rpcKey, blockNumber);

        boringVault = new BoringVault(address(this), "Boring Vault", "BV", 18);

        accountant = new AccountantWithRateProviders(
            address(this), address(boringVault), payout_address, 1e18, address(WETH), 1.001e4, 0.999e4, 1, 0, 0
        );

        teller =
            new TellerWithMultiAssetSupport(address(this), address(boringVault), address(accountant), address(WETH));

        rolesAuthority = new RolesAuthority(address(this), Authority(address(0)));

        atomicQueue = new AtomicQueue();
        atomicSolverV3 = new AtomicSolverV3(address(this), rolesAuthority);

        boringVault.setAuthority(rolesAuthority);
        accountant.setAuthority(rolesAuthority);
        teller.setAuthority(rolesAuthority);

        rolesAuthority.setRoleCapability(MINTER_ROLE, address(boringVault), BoringVault.enter.selector, true);
        rolesAuthority.setRoleCapability(BURNER_ROLE, address(boringVault), BoringVault.exit.selector, true);
        rolesAuthority.setRoleCapability(
            ADMIN_ROLE, address(teller), TellerWithMultiAssetSupport.addAsset.selector, true
        );
        rolesAuthority.setRoleCapability(
            ADMIN_ROLE, address(teller), TellerWithMultiAssetSupport.removeAsset.selector, true
        );
        rolesAuthority.setRoleCapability(
            ADMIN_ROLE, address(teller), TellerWithMultiAssetSupport.bulkDeposit.selector, true
        );
        rolesAuthority.setRoleCapability(
            ADMIN_ROLE, address(teller), TellerWithMultiAssetSupport.bulkWithdraw.selector, true
        );
        rolesAuthority.setRoleCapability(
            ADMIN_ROLE, address(teller), TellerWithMultiAssetSupport.refundDeposit.selector, true
        );
        rolesAuthority.setRoleCapability(
            SOLVER_ROLE, address(teller), TellerWithMultiAssetSupport.bulkWithdraw.selector, true
        );
        rolesAuthority.setRoleCapability(QUEUE_ROLE, address(atomicSolverV3), AtomicSolverV3.finishSolve.selector, true);
        rolesAuthority.setRoleCapability(
            CAN_SOLVE_ROLE, address(atomicSolverV3), AtomicSolverV3.redeemSolve.selector, true
        );
        rolesAuthority.setPublicCapability(address(teller), TellerWithMultiAssetSupport.deposit.selector, true);
        rolesAuthority.setPublicCapability(
            address(teller), TellerWithMultiAssetSupport.depositWithPermit.selector, true
        );

        rolesAuthority.setUserRole(address(this), ADMIN_ROLE, true);
        rolesAuthority.setUserRole(address(teller), MINTER_ROLE, true);
        rolesAuthority.setUserRole(address(teller), BURNER_ROLE, true);
        rolesAuthority.setUserRole(address(atomicSolverV3), SOLVER_ROLE, true);
        rolesAuthority.setUserRole(address(atomicQueue), QUEUE_ROLE, true);
        rolesAuthority.setUserRole(solver, CAN_SOLVE_ROLE, true);

        teller.addAsset(WETH);
        teller.addAsset(ERC20(NATIVE));
        teller.addAsset(EETH);
        teller.addAsset(WEETH);

        accountant.setRateProviderData(EETH, true, address(0));
        accountant.setRateProviderData(WEETH, false, address(WEETH_RATE_PROVIDER));
    }

    function testDepositReverting(uint256 amount) external {
        amount = bound(amount, 0.0001e18, 10_000e18);
        // Turn on share lock period, and deposit reverting
        boringVault.setBeforeTransferHook(address(teller));

        teller.setShareLockPeriod(1 days);

        uint256 wETH_amount = amount;
        deal(address(WETH), address(this), wETH_amount);
        uint256 eETH_amount = amount;
        deal(address(this), eETH_amount + 1);
        ILiquidityPool(EETH_LIQUIDITY_POOL).deposit{value: eETH_amount + 1}();

        WETH.safeApprove(address(boringVault), wETH_amount);
        EETH.safeApprove(address(boringVault), eETH_amount);
        uint256 shares0 = teller.deposit(WETH, wETH_amount, 0);
        uint256 firstDepositTimestamp = block.timestamp;
        // Skip 1 days to finalize first deposit.
        skip(1 days + 1);
        uint256 shares1 = teller.deposit(EETH, eETH_amount, 0);
        uint256 secondDepositTimestamp = block.timestamp;

        // Even if setShareLockPeriod is set to 2 days, first deposit is still not revertable.
        teller.setShareLockPeriod(2 days);

        // If depositReverter tries to revert the first deposit, call fails.
        vm.expectRevert(
            abi.encodeWithSelector(TellerWithMultiAssetSupport.TellerWithMultiAssetSupport__SharesAreUnLocked.selector)
        );
        teller.refundDeposit(1, address(this), address(WETH), wETH_amount, shares0, firstDepositTimestamp, 1 days);

        // However the second deposit is still revertable.
        teller.refundDeposit(2, address(this), address(EETH), eETH_amount, shares1, secondDepositTimestamp, 1 days);

        // Calling revert deposit again should revert.
        vm.expectRevert(
            abi.encodeWithSelector(TellerWithMultiAssetSupport.TellerWithMultiAssetSupport__BadDepositHash.selector)
        );
        teller.refundDeposit(2, address(this), address(EETH), eETH_amount, shares1, secondDepositTimestamp, 1 days);
    }

    function testUserDepositPeggedAssets(uint256 amount) external {
        amount = bound(amount, 0.0001e18, 10_000e18);

        uint256 wETH_amount = amount;
        deal(address(WETH), address(this), wETH_amount);
        uint256 eETH_amount = amount;
        deal(address(this), eETH_amount + 1);
        ILiquidityPool(EETH_LIQUIDITY_POOL).deposit{value: eETH_amount + 1}();

        WETH.safeApprove(address(boringVault), wETH_amount);
        EETH.safeApprove(address(boringVault), eETH_amount);

        teller.deposit(WETH, wETH_amount, 0);
        teller.deposit(EETH, eETH_amount, 0);

        uint256 expected_shares = 2 * amount;

        assertEq(boringVault.balanceOf(address(this)), expected_shares, "Should have received expected shares");
    }

    function testUserDepositNonPeggedAssets(uint256 amount) external {
        amount = bound(amount, 0.0001e18, 10_000e18);

        uint256 weETH_amount = amount.mulDivDown(1e18, IRateProvider(WEETH_RATE_PROVIDER).getRate());
        deal(address(WEETH), address(this), weETH_amount);

        WEETH.safeApprove(address(boringVault), weETH_amount);

        teller.deposit(WEETH, weETH_amount, 0);

        uint256 expected_shares = amount;

        assertApproxEqRel(
            boringVault.balanceOf(address(this)), expected_shares, 0.000001e18, "Should have received expected shares"
        );
    }

    function testUserDepositNative(uint256 amount) external {
        amount = bound(amount, 0.0001e18, 10_000e18);

        deal(address(this), 2 * amount);

        teller.deposit{value: amount}(ERC20(NATIVE), 0, 0);

        assertEq(boringVault.balanceOf(address(this)), amount, "Should have received expected shares");
    }

    function testUserPermitDeposit(uint256 amount) external {
        amount = bound(amount, 0.0001e18, 10_000e18);

        uint256 userKey = 111;
        address user = vm.addr(userKey);

        uint256 weETH_amount = amount.mulDivDown(1e18, IRateProvider(WEETH_RATE_PROVIDER).getRate());
        deal(address(WEETH), user, weETH_amount);
        // function sign(uint256 privateKey, bytes32 digest) external pure returns (uint8 v, bytes32 r, bytes32 s);
        bytes32 digest = keccak256(
            abi.encodePacked(
                "\x19\x01",
                WEETH.DOMAIN_SEPARATOR(),
                keccak256(
                    abi.encode(
                        keccak256("Permit(address owner,address spender,uint256 value,uint256 nonce,uint256 deadline)"),
                        user,
                        address(boringVault),
                        weETH_amount,
                        WEETH.nonces(user),
                        block.timestamp
                    )
                )
            )
        );
        (uint8 v, bytes32 r, bytes32 s) = vm.sign(userKey, digest);

        vm.startPrank(user);
        teller.depositWithPermit(WEETH, weETH_amount, 0, block.timestamp, v, r, s);
        vm.stopPrank();

        // and if user supplied wrong permit data, deposit will fail.
        digest = keccak256(
            abi.encodePacked(
                "\x19\x01",
                WEETH.DOMAIN_SEPARATOR(),
                keccak256(
                    abi.encode(
                        keccak256("permit(address owner,address spender,uint256 value,uint256 nonce,uint256 deadline)"),
                        user,
                        address(boringVault),
                        weETH_amount,
                        WEETH.nonces(user),
                        block.timestamp
                    )
                )
            )
        );
        (v, r, s) = vm.sign(userKey, digest);

        vm.startPrank(user);
        vm.expectRevert(
            abi.encodeWithSelector(
                TellerWithMultiAssetSupport.TellerWithMultiAssetSupport__PermitFailedAndAllowanceTooLow.selector
            )
        );
        teller.depositWithPermit(WEETH, weETH_amount, 0, block.timestamp, v, r, s);
        vm.stopPrank();
    }

    function testUserPermitDepositWithFrontRunning(uint256 amount) external {
        amount = bound(amount, 0.0001e18, 10_000e18);

        uint256 userKey = 111;
        address user = vm.addr(userKey);

        uint256 weETH_amount = amount.mulDivDown(1e18, IRateProvider(WEETH_RATE_PROVIDER).getRate());
        deal(address(WEETH), user, weETH_amount);
        // function sign(uint256 privateKey, bytes32 digest) external pure returns (uint8 v, bytes32 r, bytes32 s);
        bytes32 digest = keccak256(
            abi.encodePacked(
                "\x19\x01",
                WEETH.DOMAIN_SEPARATOR(),
                keccak256(
                    abi.encode(
                        keccak256("Permit(address owner,address spender,uint256 value,uint256 nonce,uint256 deadline)"),
                        user,
                        address(boringVault),
                        weETH_amount,
                        WEETH.nonces(user),
                        block.timestamp
                    )
                )
            )
        );
        (uint8 v, bytes32 r, bytes32 s) = vm.sign(userKey, digest);

        // Assume attacker seems users TX in the mem pool and tries griefing them by calling `permit` first.
        address attacker = vm.addr(0xDEAD);
        vm.startPrank(attacker);
        WEETH.permit(user, address(boringVault), weETH_amount, block.timestamp, v, r, s);
        vm.stopPrank();

        // Users TX is still successful.
        vm.startPrank(user);
        teller.depositWithPermit(WEETH, weETH_amount, 0, block.timestamp, v, r, s);
        vm.stopPrank();

        assertTrue(boringVault.balanceOf(user) > 0, "Should have received shares");
    }

    function testBulkDeposit(uint256 amount) external {
        amount = bound(amount, 0.0001e18, 10_000e18);

        uint256 wETH_amount = amount;
        deal(address(WETH), address(this), wETH_amount);
        uint256 eETH_amount = amount;
        deal(address(this), eETH_amount + 1);
        ILiquidityPool(EETH_LIQUIDITY_POOL).deposit{value: eETH_amount + 1}();
        uint256 weETH_amount = amount.mulDivDown(1e18, IRateProvider(WEETH_RATE_PROVIDER).getRate());
        deal(address(WEETH), address(this), weETH_amount);

        WETH.safeApprove(address(boringVault), wETH_amount);
        EETH.safeApprove(address(boringVault), eETH_amount);
        WEETH.safeApprove(address(boringVault), weETH_amount);

        teller.bulkDeposit(WETH, wETH_amount, 0, address(this));
        teller.bulkDeposit(EETH, eETH_amount, 0, address(this));
        teller.bulkDeposit(WEETH, weETH_amount, 0, address(this));

        uint256 expected_shares = 3 * amount;

        assertApproxEqRel(
            boringVault.balanceOf(address(this)), expected_shares, 0.0001e18, "Should have received expected shares"
        );
    }

    function testBulkWithdraw(uint256 amount) external {
        amount = bound(amount, 0.0001e18, 10_000e18);

        uint256 wETH_amount = amount;
        deal(address(WETH), address(this), wETH_amount);
        uint256 eETH_amount = amount;
        deal(address(this), eETH_amount + 1);
        ILiquidityPool(EETH_LIQUIDITY_POOL).deposit{value: eETH_amount + 1}();
        uint256 weETH_amount = amount.mulDivDown(1e18, IRateProvider(WEETH_RATE_PROVIDER).getRate());
        deal(address(WEETH), address(this), weETH_amount);

        WETH.safeApprove(address(boringVault), wETH_amount);
        EETH.safeApprove(address(boringVault), eETH_amount);
        WEETH.safeApprove(address(boringVault), weETH_amount);

        uint256 shares_0 = teller.bulkDeposit(WETH, wETH_amount, 0, address(this));
        uint256 shares_1 = teller.bulkDeposit(EETH, eETH_amount, 0, address(this));
        uint256 shares_2 = teller.bulkDeposit(WEETH, weETH_amount, 0, address(this));

        uint256 assets_out_0 = teller.bulkWithdraw(WETH, shares_0, 0, address(this));
        uint256 assets_out_1 = teller.bulkWithdraw(EETH, shares_1, 0, address(this));
        uint256 assets_out_2 = teller.bulkWithdraw(WEETH, shares_2, 0, address(this));

        assertApproxEqAbs(assets_out_0, wETH_amount, 1, "Should have received expected wETH assets");
        assertApproxEqAbs(assets_out_1, eETH_amount, 1, "Should have received expected eETH assets");
        assertApproxEqAbs(assets_out_2, weETH_amount, 1, "Should have received expected weETH assets");
    }

    function testWithdrawWithAtomicQueue(uint256 amount) external {
        amount = bound(amount, 0.0001e18, 10_000e18);

        address user = vm.addr(9);
        uint256 wETH_amount = amount;
        deal(address(WETH), user, wETH_amount);

        vm.startPrank(user);
        WETH.safeApprove(address(boringVault), wETH_amount);

        uint256 shares = teller.deposit(WETH, wETH_amount, 0);

        // Share lock period is not set, so user can submit withdraw request immediately.
        AtomicQueue.AtomicRequest memory req = AtomicQueue.AtomicRequest({
            deadline: uint64(block.timestamp + 1 days),
            atomicPrice: 1e18,
            offerAmount: uint96(shares),
            inSolve: false
        });
        boringVault.approve(address(atomicQueue), shares);
        atomicQueue.updateAtomicRequest(boringVault, WETH, req);
        vm.stopPrank();

        // Solver approves solver contract to spend enough assets to cover withdraw.
        vm.startPrank(solver);
        WETH.safeApprove(address(atomicSolverV3), wETH_amount);
        // Solve withdraw request.
        address[] memory users = new address[](1);
        users[0] = user;
        atomicSolverV3.redeemSolve(atomicQueue, boringVault, WETH, users, 0, type(uint256).max, teller);
        vm.stopPrank();
    }

    function testAssetIsSupported() external {
        assertTrue(teller.isSupported(WETH) == true, "WETH should be supported");

        teller.removeAsset(WETH);

        assertTrue(teller.isSupported(WETH) == false, "WETH should not be supported");

        teller.addAsset(WETH);

        assertTrue(teller.isSupported(WETH) == true, "WETH should be supported");
    }

<<<<<<< HEAD
    function testRemediation() external {
        boringVault.setBeforeTransferHook(address(teller));

        uint256 amountOfSharesStolen = 1e18;
        address phisher = vm.addr(0xDEAD);
        address victim0 = vm.addr(0xBEEF);
        deal(address(boringVault), victim0, amountOfSharesStolen, true);

        // Assume phisher is able to steal victim0s shares.
        vm.prank(victim0);
        boringVault.transfer(phisher, amountOfSharesStolen);

        // Calling completeRemediation should revert since it has not been started.
        vm.expectRevert(
            abi.encodeWithSelector(
                TellerWithMultiAssetSupport.TellerWithMultiAssetSupport__RemediationNotStarted.selector
            )
        );
        teller.completeRemediation(phisher);

        // Remediator starts remediation process.
        teller.freezeSharesAndStartRemediation(phisher, victim0, amountOfSharesStolen);

        // Phisher is not able to transfer shares.
        vm.startPrank(phisher);
        vm.expectRevert(
            abi.encodeWithSelector(TellerWithMultiAssetSupport.TellerWithMultiAssetSupport__SharesAreLocked.selector)
        );
        boringVault.transfer(vm.addr(1), amountOfSharesStolen);
        vm.stopPrank();

        // Remediator is not able to complete remediation until REMEDIATION_PERIOD has passed.
        vm.expectRevert(
            abi.encodeWithSelector(
                TellerWithMultiAssetSupport.TellerWithMultiAssetSupport__RemediationTimeNotMet.selector
            )
        );
        teller.completeRemediation(phisher);

        skip(3 days + 1);

        // Remediation can now be completed.
        teller.completeRemediation(phisher);

        assertEq(boringVault.balanceOf(phisher), 0, "Phisher should have had shares removed.");
        assertEq(boringVault.balanceOf(victim0), amountOfSharesStolen, "Victim0 should have had shares returned.");

        // Assume phisher was able to trick victim0 again.
        vm.prank(victim0);
        boringVault.transfer(phisher, amountOfSharesStolen);

        // Calling completeRemediation should revert since it has not been started.
        vm.expectRevert(
            abi.encodeWithSelector(
                TellerWithMultiAssetSupport.TellerWithMultiAssetSupport__RemediationNotStarted.selector
            )
        );
        teller.completeRemediation(phisher);

        // Since phisher has constantly done this, shares will be remediated to a remediator address, where from there
        // they can distributed.
        address remediator = vm.addr(777);

        // Start a new remediation but use type(uint256).max as amount of shares stolen.
        teller.freezeSharesAndStartRemediation(phisher, remediator, type(uint256).max);

        address victim1 = vm.addr(0xCAFEBABE);
        deal(address(boringVault), victim1, amountOfSharesStolen, true);

        // Assume phisher is able to steal victim1s shares.
        vm.prank(victim1);
        boringVault.transfer(phisher, amountOfSharesStolen);

        // Eventhough we already started a remediation, since we used type(uint256).max as amount, we do not need to start another one.

        skip(3 days + 1);

        // Remediation can now be completed.
        teller.completeRemediation(phisher);

        assertEq(boringVault.balanceOf(phisher), 0, "Phisher should have had shares removed.");
        assertEq(
            boringVault.balanceOf(remediator),
            2 * amountOfSharesStolen,
            "Remediator should have received all phishers shares."
        );
        (uint64 time, address a, uint256 amount) = teller.remediationInfo(phisher);
        assertEq(time, 0, "Time should be 0");
        assertEq(a, address(0), "Address should be 0");
        assertEq(amount, 0, "Amount should be 0");
    }

    function testRemediationForUserNotUnderogingRemediation() external {
        address user = vm.addr(1);

        vm.expectRevert(
            abi.encodeWithSelector(
                TellerWithMultiAssetSupport.TellerWithMultiAssetSupport__RemediationNotStarted.selector
            )
        );
        teller.completeRemediation(user);
    }

    function testCancellingRemediation() external {
        boringVault.setBeforeTransferHook(address(teller));

        address user = vm.addr(1);
        deal(address(boringVault), user, 1e18, true);

        teller.freezeSharesAndStartRemediation(user, address(this), 1e18);

        // User can not transfer shares now.
        vm.startPrank(user);
        vm.expectRevert(
            abi.encodeWithSelector(TellerWithMultiAssetSupport.TellerWithMultiAssetSupport__SharesAreLocked.selector)
        );
        boringVault.transfer(address(this), 1e18);
        vm.stopPrank();

        // User gets in touch with us and we learn that they were not phished.
        teller.cancelRemediationAndUnlockShares(user);

        (uint64 time, address a, uint256 amount) = teller.remediationInfo(user);
        assertEq(time, 0, "Time should be 0");
        assertEq(a, address(0), "Address should be 0");
        assertEq(amount, 0, "Amount should be 0");

        // User should be able to transfer shares now.
        vm.prank(user);
        boringVault.transfer(address(this), 1e18);
=======
    function testDenyList() external {
        boringVault.setBeforeTransferHook(address(teller));
        address attacker = vm.addr(0xDEAD);
        deal(address(boringVault), attacker, 1e18, true);
        // Transfers currently work.
        vm.prank(attacker);
        boringVault.transfer(address(this), 0.1e18);

        // But if attacker is added to the deny list, transfers should fail.
        teller.denyTransfer(attacker);

        vm.startPrank(attacker);
        vm.expectRevert(
            abi.encodeWithSelector(
                TellerWithMultiAssetSupport.TellerWithMultiAssetSupport__TransferDenied.selector,
                attacker,
                address(this),
                attacker
            )
        );
        boringVault.transfer(address(this), 0.1e18);
        vm.stopPrank();

        vm.expectRevert(
            abi.encodeWithSelector(
                TellerWithMultiAssetSupport.TellerWithMultiAssetSupport__TransferDenied.selector,
                attacker,
                address(this),
                address(this)
            )
        );
        boringVault.transferFrom(attacker, address(this), 0.1e18);

        // If attacker is removed from the deny list, transfers should work again.
        teller.allowTransfer(attacker);

        vm.prank(attacker);
        boringVault.transfer(address(this), 0.1e18);

        // Make sure we can deny certain operators.
        address operator = vm.addr(2);
        address normalUser = vm.addr(3);

        teller.denyTransfer(operator);

        vm.startPrank(operator);
                vm.expectRevert(
            abi.encodeWithSelector(
                TellerWithMultiAssetSupport.TellerWithMultiAssetSupport__TransferDenied.selector,
                normalUser,
                normalUser,
                operator
            )
        );
        boringVault.transferFrom(normalUser, normalUser, 1e18);
        vm.stopPrank();
>>>>>>> 973bd11b
    }

    function testReverts() external {
        // Test pause logic
        teller.pause();

        vm.expectRevert(
            abi.encodeWithSelector(TellerWithMultiAssetSupport.TellerWithMultiAssetSupport__Paused.selector)
        );
        teller.deposit(WETH, 0, 0);

        vm.expectRevert(
            abi.encodeWithSelector(TellerWithMultiAssetSupport.TellerWithMultiAssetSupport__Paused.selector)
        );
        teller.depositWithPermit(WETH, 0, 0, 0, 0, bytes32(0), bytes32(0));

        teller.unpause();

        teller.removeAsset(WETH);

        vm.expectRevert(
            abi.encodeWithSelector(TellerWithMultiAssetSupport.TellerWithMultiAssetSupport__AssetNotSupported.selector)
        );
        teller.deposit(WETH, 0, 0);

        teller.addAsset(WETH);

        vm.expectRevert(
            abi.encodeWithSelector(TellerWithMultiAssetSupport.TellerWithMultiAssetSupport__ZeroAssets.selector)
        );
        teller.deposit(WETH, 0, 0);

        vm.expectRevert(
            abi.encodeWithSelector(TellerWithMultiAssetSupport.TellerWithMultiAssetSupport__DualDeposit.selector)
        );
        teller.deposit{value: 1}(WETH, 1, 0);

        vm.expectRevert(
            abi.encodeWithSelector(TellerWithMultiAssetSupport.TellerWithMultiAssetSupport__MinimumMintNotMet.selector)
        );
        teller.deposit(WETH, 1, type(uint256).max);

        vm.expectRevert(
            abi.encodeWithSelector(TellerWithMultiAssetSupport.TellerWithMultiAssetSupport__ZeroAssets.selector)
        );
        teller.deposit(NATIVE_ERC20, 0, 0);

        vm.expectRevert(
            abi.encodeWithSelector(TellerWithMultiAssetSupport.TellerWithMultiAssetSupport__MinimumMintNotMet.selector)
        );
        teller.deposit{value: 1}(NATIVE_ERC20, 1, type(uint256).max);

        // bulkDeposit reverts
        vm.expectRevert(
            abi.encodeWithSelector(TellerWithMultiAssetSupport.TellerWithMultiAssetSupport__ZeroAssets.selector)
        );
        teller.bulkDeposit(WETH, 0, 0, address(this));

        vm.expectRevert(
            abi.encodeWithSelector(TellerWithMultiAssetSupport.TellerWithMultiAssetSupport__MinimumMintNotMet.selector)
        );
        teller.bulkDeposit(WETH, 1, type(uint256).max, address(this));

        // bulkWithdraw reverts
        vm.expectRevert(
            abi.encodeWithSelector(TellerWithMultiAssetSupport.TellerWithMultiAssetSupport__ZeroShares.selector)
        );
        teller.bulkWithdraw(WETH, 0, 0, address(this));

        vm.expectRevert(
            abi.encodeWithSelector(
                TellerWithMultiAssetSupport.TellerWithMultiAssetSupport__MinimumAssetsNotMet.selector
            )
        );
        teller.bulkWithdraw(WETH, 1, type(uint256).max, address(this));

        // Set share lock reverts
        vm.expectRevert(
            abi.encodeWithSelector(
                TellerWithMultiAssetSupport.TellerWithMultiAssetSupport__ShareLockPeriodTooLong.selector
            )
        );
        teller.setShareLockPeriod(3 days + 1);

        teller.setShareLockPeriod(3 days);
        boringVault.setBeforeTransferHook(address(teller));

        // Have user deposit
        address user = vm.addr(333);
        vm.startPrank(user);
        uint256 wETH_amount = 1e18;
        deal(address(WETH), user, wETH_amount);
        WETH.safeApprove(address(boringVault), wETH_amount);

        teller.deposit(WETH, wETH_amount, 0);

        // Trying to transfer shares should revert.
        vm.expectRevert(
            abi.encodeWithSelector(TellerWithMultiAssetSupport.TellerWithMultiAssetSupport__SharesAreLocked.selector)
        );
        boringVault.transfer(address(this), 1);

        vm.stopPrank();
        // Calling transferFrom should also revert.
        vm.expectRevert(
            abi.encodeWithSelector(TellerWithMultiAssetSupport.TellerWithMultiAssetSupport__SharesAreLocked.selector)
        );
        boringVault.transferFrom(user, address(this), 1);

        // But if user waits 3 days.
        skip(3 days + 1);
        // They can now transfer.
        vm.prank(user);
        boringVault.transfer(address(this), 1);
    }

    // ========================================= HELPER FUNCTIONS =========================================

    function _startFork(string memory rpcKey, uint256 blockNumber) internal returns (uint256 forkId) {
        forkId = vm.createFork(vm.envString(rpcKey), blockNumber);
        vm.selectFork(forkId);
    }
}<|MERGE_RESOLUTION|>--- conflicted
+++ resolved
@@ -397,7 +397,6 @@
         assertTrue(teller.isSupported(WETH) == true, "WETH should be supported");
     }
 
-<<<<<<< HEAD
     function testRemediation() external {
         boringVault.setBeforeTransferHook(address(teller));
 
@@ -528,7 +527,9 @@
         // User should be able to transfer shares now.
         vm.prank(user);
         boringVault.transfer(address(this), 1e18);
-=======
+
+    }
+    
     function testDenyList() external {
         boringVault.setBeforeTransferHook(address(teller));
         address attacker = vm.addr(0xDEAD);
@@ -585,7 +586,6 @@
         );
         boringVault.transferFrom(normalUser, normalUser, 1e18);
         vm.stopPrank();
->>>>>>> 973bd11b
     }
 
     function testReverts() external {
